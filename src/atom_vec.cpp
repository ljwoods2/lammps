--- conflicted
+++ resolved
@@ -1502,12 +1502,8 @@
   int nlocal = thisatom->nlocal;
   if (nlocal == nmax) {
     grow(0);
-<<<<<<< HEAD
     if (thisatom->nextra_store)
-      memory->grow(thisatom->extra,nmax,thisatom->nextra_store,"atom:extra");
-=======
-    if (atom->nextra_store) memory->grow(atom->extra, nmax, atom->nextra_store, "atom:extra");
->>>>>>> e91d1dba
+      memory->grow(thisatom->extra, nmax, thisatom->nextra_store, "atom:extra");
   }
 
   int m = 1;
@@ -1588,15 +1584,9 @@
 
   // store extra restart info which fixes can unpack when instantiated
 
-<<<<<<< HEAD
   double **extra = thisatom->extra;
   if (thisatom->nextra_store) {
-    int size = static_cast<int> (buf[0]) - m;
-=======
-  double **extra = atom->extra;
-  if (atom->nextra_store) {
     int size = static_cast<int>(buf[0]) - m;
->>>>>>> e91d1dba
     for (int i = 0; i < size; i++) extra[nlocal][i] = buf[m++];
   }
 
