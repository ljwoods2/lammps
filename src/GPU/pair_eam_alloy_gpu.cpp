--- conflicted
+++ resolved
@@ -30,11 +30,7 @@
 #include "gpu_extra.h"
 #include "domain.h"
 #include "utils.h"
-<<<<<<< HEAD
-
-=======
 #include "suffix.h"
->>>>>>> 5e3fe197
 
 using namespace LAMMPS_NS;
 
