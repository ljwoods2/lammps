--- conflicted
+++ resolved
@@ -421,11 +421,7 @@
         m = npartner[j]++;
         partner[j][m] = tag[i];
         jvalues = &valuepartner[j][dnum*m];
-<<<<<<< HEAD
-        if (pair->nondefault_history_transfer) 
-=======
         if (pair->nondefault_history_transfer)
->>>>>>> 5e3fe197
           pair->transfer_history(onevalues,jvalues);
         else for (n = 0; n < dnum; n++) jvalues[n] = -onevalues[n];
       }
@@ -539,11 +535,7 @@
           m = npartner[j]++;
           partner[j][m] = tag[i];
           jvalues = &valuepartner[j][dnum*m];
-<<<<<<< HEAD
-          if (pair->nondefault_history_transfer) 
-=======
           if (pair->nondefault_history_transfer)
->>>>>>> 5e3fe197
             pair->transfer_history(onevalues, jvalues);
           else for (n = 0; n < dnum; n++) jvalues[n] = -onevalues[n];
         }
