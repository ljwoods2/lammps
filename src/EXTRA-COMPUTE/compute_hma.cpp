--- conflicted
+++ resolved
@@ -196,14 +196,8 @@
 
   // set fix which stores original atom coords
 
-<<<<<<< HEAD
-  int ifix2 = modify->find_fix(id_fix);
-  if (ifix2 < 0) error->all(FLERR,"Could not find hma store fix ID");
-  fix = dynamic_cast<FixStore *>(modify->fix[ifix2]);
-=======
   fix = dynamic_cast<FixStoreAtom *>(modify->get_fix_by_id(id_fix));
   if (!fix) error->all(FLERR,"Could not find hma per-atom store fix ID {}", id_fix);
->>>>>>> 554db7da
 }
 
 /* ---------------------------------------------------------------------- */
