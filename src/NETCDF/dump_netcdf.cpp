// clang-format off
/* ----------------------------------------------------------------------
   LAMMPS - Large-scale Atomic/Molecular Massively Parallel Simulator
   https://www.lammps.org/, Sandia National Laboratories
   Steve Plimpton, sjplimp@sandia.gov

   Copyright (2003) Sandia Corporation.  Under the terms of Contract
   DE-AC04-94AL85000 with Sandia Corporation, the U.S. Government retains
   certain rights in this software.  This software is distributed under
   the GNU General Public License.

   See the README file in the top-level LAMMPS directory.
------------------------------------------------------------------------- */

/* ----------------------------------------------------------------------
   Contributing author: Lars Pastewka (University of Freiburg)
------------------------------------------------------------------------- */

#if defined(LMP_HAS_NETCDF)

#include "dump_netcdf.h"
#include "netcdf_units.h"

#include "atom.h"
#include "comm.h"
#include "compute.h"
#include "domain.h"
#include "error.h"
#include "fix.h"
#include "force.h"
#include "group.h"
#include "input.h"
#include "math_const.h"
#include "memory.h"
#include "modify.h"
#include "output.h"
#include "thermo.h"
#include "universe.h"
#include "update.h"
#include "variable.h"

#include <cstring>
#include <netcdf.h>

using namespace LAMMPS_NS;
using namespace MathConst;
using NetCDFUnits::Quantity;
using NetCDFUnits::get_unit_for;
using NetCDFUnits::LMP_MAX_VAR_DIMS;

static const char NC_FRAME_STR[]         = "frame";
static const char NC_SPATIAL_STR[]       = "spatial";
static const char NC_VOIGT_STR[]         = "Voigt";
static const char NC_ATOM_STR[]          = "atom";
static const char NC_CELL_SPATIAL_STR[]  = "cell_spatial";
static const char NC_CELL_ANGULAR_STR[]  = "cell_angular";
static const char NC_LABEL_STR[]         = "label";

static const char NC_TIME_STR[]          = "time";
static const char NC_CELL_ORIGIN_STR[]   = "cell_origin";
static const char NC_CELL_LENGTHS_STR[]  = "cell_lengths";
static const char NC_CELL_ANGLES_STR[]   = "cell_angles";

static const char NC_UNITS_STR[]         = "units";
static const char NC_SCALE_FACTOR_STR[]  = "scale_factor";

static constexpr int THIS_IS_A_FIX      = -1;
static constexpr int THIS_IS_A_COMPUTE  = -2;
static constexpr int THIS_IS_A_VARIABLE = -3;

// to be used instead of NC_MAX_VAR_DIMS which was expected
// to be no larger than 1024 but that is not guaranteed anymore.
static constexpr int LMP_MAX_VAR_DIMS = 1024;

/* ---------------------------------------------------------------------- */

#define NCERR(x) ncerr(x, nullptr, __LINE__)
#define NCERRX(x, descr) ncerr(x, descr, __LINE__)
#if !defined(NC_64BIT_DATA)
#define NC_64BIT_DATA NC_64BIT_OFFSET
#endif

/* ---------------------------------------------------------------------- */

DumpNetCDF::DumpNetCDF(LAMMPS *lmp, int narg, char **arg) :
  DumpCustom(lmp, narg, arg)
{
  // arrays for data rearrangement

  sort_flag = 1;
  sortcol = 0;
  binary = 1;
  flush_flag = 0;

  if (multiproc)
    error->all(FLERR,"Multi-processor writes are not supported.");
  if (append_flag && multifile)
    error->all(FLERR,"Cannot append when writing to multiple files.");

  perat = new nc_perat_t[nfield];

  for (int i = 0; i < nfield; i++) {
    perat[i].dims = 0;
  }

  n_perat = 0;
  for (int i = 0; i < nfield; i++) {
    int idim = 0;
    int ndims = 1;
    std::string mangled = earg[i];
    bool constant = false;
    int quantity = Quantity::UNKNOWN;

    // name mangling
    // in the AMBER specification
    if ((mangled == "x") || (mangled == "y") || (mangled == "z")) {
      idim = mangled[0] - 'x';
      ndims = 3;
      mangled = "coordinates";
      quantity = Quantity::DISTANCE;
    } else if ((mangled == "vx") || (mangled == "vy") || (mangled == "vz")) {
      idim = mangled[1] - 'x';
      ndims = 3;
      mangled = "velocities";
      quantity = Quantity::VELOCITY;
    } else if ((mangled == "xs") || (mangled == "ys") || (mangled == "zs")) {
      idim = mangled[0] - 'x';
      ndims = 3;
      mangled = "scaled_coordinates";
      // no unit for scaled coordinates
    } else if ((mangled == "xu") || (mangled == "yu") || (mangled == "zu")) {
      idim = mangled[0] - 'x';
      ndims = 3;
      mangled = "unwrapped_coordinates";
      quantity = Quantity::DISTANCE;
    } else if ((mangled == "fx") || (mangled == "fy") || (mangled == "fz")) {
      idim = mangled[1] - 'x';
      ndims = 3;
      mangled = "forces";
      quantity = Quantity::FORCE;
    } else if ((mangled == "mux") || (mangled == "muy") || (mangled == "muz")) {
      idim = mangled[2] - 'x';
      ndims = 3;
      mangled = "mu";
      quantity = Quantity::DIPOLE_MOMENT;
    } else if (utils::strmatch(mangled, "^c_")) {
      std::size_t found = mangled.find('[');
      if (found != std::string::npos) {
        if (mangled.find(']',found) == std::string::npos)
          error->all(FLERR,"Missing ']' in dump command");
        idim = mangled[found+1] - '1';
        mangled = mangled.substr(0,found);
        ndims = THIS_IS_A_COMPUTE;
      }
    } else if (utils::strmatch(mangled, "^f_")) {
      std::size_t found = mangled.find('[');
      if (found != std::string::npos) {
        if (mangled.find(']',found) == std::string::npos)
          error->all(FLERR,"Missing ']' in dump command");
        idim = mangled[found+1] - '1';
        mangled = mangled.substr(0,found);
        ndims = THIS_IS_A_FIX;
      }
    } else if (utils::strmatch(mangled, "^v_")) {
      idim = 0;
      ndims = THIS_IS_A_VARIABLE;
    }

    // find mangled name
    int inc = -1;
    for (int j = 0; j < n_perat && inc < 0; j++) {
      if (mangled == perat[j].name) {
        inc = j;
      }
    }

    if (inc < 0) {
      // this has not yet been defined
      inc = n_perat;
      perat[inc].dims = ndims;
      if (ndims < 0) ndims = DUMP_NC_MAX_DIMS;
      for (int j = 0; j < DUMP_NC_MAX_DIMS; j++) {
        perat[inc].field[j] = -1;
      }
      strncpy(perat[inc].name, mangled.c_str(), NC_FIELD_NAME_MAX-1);
      n_perat++;
    }

    perat[inc].constant = constant;
    perat[inc].ndumped = 0;
    perat[inc].field[idim] = i;
    perat[inc].quantity = quantity;
  }

  n_buffer = 0;
  int_buffer = nullptr;
  double_buffer = nullptr;

  type_nc_real = NC_FLOAT;

  thermo = false;
  thermovar = nullptr;

  framei = 0;
}

/* ---------------------------------------------------------------------- */

DumpNetCDF::~DumpNetCDF()
{
  closefile();

  delete[] perat;
  delete[] thermovar;

  if (int_buffer) memory->sfree(int_buffer);
  if (double_buffer) memory->sfree(double_buffer);
}

/* ---------------------------------------------------------------------- */

void DumpNetCDF::openfile()
{
  std::string filecurrent = filename;
  if (multifile && !singlefile_opened)
    filecurrent = utils::star_subst(filename, update->ntimestep, padflag);

  if (thermo && !singlefile_opened) {
    delete[] thermovar;
    thermovar = new int[output->thermo->nfield];
  }

  // now the computes and fixes have been initialized, so we can query
  // for the size of vector quantities
  for (int i = 0; i < n_perat; i++) {
    if (perat[i].dims == THIS_IS_A_COMPUTE) {
      int j = -1;
      for (int k = 0; k < DUMP_NC_MAX_DIMS; k++) {
        if (perat[i].field[k] >= 0) {
          j = field2index[perat[i].field[0]];
        }
      }
      if (j < 0)
        error->all(FLERR,"Internal error.");
      if (!compute[j]->peratom_flag)
        error->all(FLERR,"compute does not provide per atom data");
      perat[i].dims = compute[j]->size_peratom_cols;
      if (perat[i].dims > DUMP_NC_MAX_DIMS)
        error->all(FLERR,"perat[i].dims > DUMP_NC_MAX_DIMS");
    } else if (perat[i].dims == THIS_IS_A_FIX) {
      int j = -1;
      for (int k = 0; k < DUMP_NC_MAX_DIMS; k++) {
        if (perat[i].field[k] >= 0) {
          j = field2index[perat[i].field[0]];
        }
      }
      if (j < 0)
        error->all(FLERR,"Internal error.");
      if (!fix[j]->peratom_flag)
        error->all(FLERR,"fix does not provide per atom data");
      perat[i].dims = fix[j]->size_peratom_cols;
      if (perat[i].dims > DUMP_NC_MAX_DIMS)
        error->all(FLERR,"perat[i].dims > DUMP_NC_MAX_DIMS");
    } else if (perat[i].dims == THIS_IS_A_VARIABLE) {
      error->all(FLERR,"Dump netcdf currently does not support dumping variables");
    }
  }

  // get total number of atoms
  ntotalgr = group->count(igroup);
  for (int i = 0; i < DUMP_NC_MAX_DIMS; i++) {
    vector_dim[i] = -1;
  }

  if (filewriter) {
    if (append_flag && !multifile) {
      // Fixme! Perform checks if dimensions and variables conform with
      // data structure standard.
      if (!platform::file_is_readable(filecurrent))
        error->all(FLERR, "cannot append to non-existent file {}",filecurrent);

      if (singlefile_opened) return;
      singlefile_opened = 1;

      NCERRX( nc_open(filecurrent.c_str(), NC_WRITE, &ncid), filecurrent.c_str() );

      // dimensions
      NCERRX( nc_inq_dimid(ncid, NC_FRAME_STR, &frame_dim), NC_FRAME_STR );
      NCERRX( nc_inq_dimid(ncid, NC_ATOM_STR, &atom_dim), NC_ATOM_STR );
      NCERRX( nc_inq_dimid(ncid, NC_CELL_SPATIAL_STR, &cell_spatial_dim), NC_CELL_SPATIAL_STR );
      NCERRX( nc_inq_dimid(ncid, NC_CELL_ANGULAR_STR, &cell_angular_dim), NC_CELL_ANGULAR_STR );
      NCERRX( nc_inq_dimid(ncid, NC_LABEL_STR, &label_dim), NC_LABEL_STR );

      for (int i = 0; i < n_perat; i++) {
        int dim = perat[i].dims;
        if (vector_dim[dim] < 0) {
          char dimstr[1024];
          if (dim == 3) {
            strcpy(dimstr, NC_SPATIAL_STR);
          } else if (dim == 6) {
            strcpy(dimstr, NC_VOIGT_STR);
          } else {
            sprintf(dimstr, "vec%i", dim);
          }
          if (dim != 1) {
            NCERRX( nc_inq_dimid(ncid, dimstr, &vector_dim[dim]), dimstr );
          }
        }
      }

      // default variables
      NCERRX( nc_inq_varid(ncid, NC_SPATIAL_STR, &spatial_var), NC_SPATIAL_STR );
      NCERRX( nc_inq_varid(ncid, NC_CELL_SPATIAL_STR, &cell_spatial_var), NC_CELL_SPATIAL_STR);
      NCERRX( nc_inq_varid(ncid, NC_CELL_ANGULAR_STR, &cell_angular_var), NC_CELL_ANGULAR_STR);

      NCERRX( nc_inq_varid(ncid, NC_TIME_STR, &time_var), NC_TIME_STR );
      NCERRX( nc_inq_varid(ncid, NC_CELL_ORIGIN_STR, &cell_origin_var), NC_CELL_ORIGIN_STR );
      NCERRX( nc_inq_varid(ncid, NC_CELL_LENGTHS_STR, &cell_lengths_var), NC_CELL_LENGTHS_STR);
      NCERRX( nc_inq_varid(ncid, NC_CELL_ANGLES_STR, &cell_angles_var), NC_CELL_ANGLES_STR);

      for (int i = 0; i < n_perat; i++) {
        NCERRX( nc_inq_varid(ncid, perat[i].name, &perat[i].var), perat[i].name );
      }

      // perframe variables
      if (thermo) {
        Thermo *th = output->thermo;
        for (int i = 0; i < th->nfield; i++) {
          NCERRX( nc_inq_varid(ncid, th->keyword[i].c_str(), &thermovar[i]), th->keyword[i].c_str() );
        }
      }

      size_t nframes;
      NCERR( nc_inq_dimlen(ncid, frame_dim, &nframes) );
      // framei == -1 means append to file, == -2 means override last frame
      // Note that in the input file this translates to 'yes', '-1', etc.

      if (framei <= 0) framei = nframes+framei+1;
      if (framei < 1)  framei = 1;
    } else {
      if (framei != 0 && !multifile)
        error->all(FLERR,"at keyword requires use of 'append yes'");

      int dims[LMP_MAX_VAR_DIMS];
<<<<<<< HEAD
      size_t index[LMP_MAX_VAR_DIMS], count[NC_MAX_VAR_DIMS];
      double d[1];
=======
      size_t index[LMP_MAX_VAR_DIMS], count[LMP_MAX_VAR_DIMS];
>>>>>>> d8b37601

      if (singlefile_opened) return;
      singlefile_opened = 1;

      NCERRX( nc_create(filecurrent.c_str(), NC_64BIT_DATA, &ncid), filecurrent.c_str() );

      // dimensions
      NCERRX( nc_def_dim(ncid, NC_FRAME_STR, NC_UNLIMITED, &frame_dim), NC_FRAME_STR );
      NCERRX( nc_def_dim(ncid, NC_ATOM_STR, ntotalgr, &atom_dim), NC_ATOM_STR );
      NCERRX( nc_def_dim(ncid, NC_CELL_SPATIAL_STR, 3, &cell_spatial_dim), NC_CELL_SPATIAL_STR );
      NCERRX( nc_def_dim(ncid, NC_CELL_ANGULAR_STR, 3, &cell_angular_dim), NC_CELL_ANGULAR_STR );
      NCERRX( nc_def_dim(ncid, NC_LABEL_STR, 10, &label_dim), NC_LABEL_STR );

      for (int i = 0; i < n_perat; i++) {
        int dim = perat[i].dims;
        if (vector_dim[dim] < 0) {
          char dimstr[1024];
          if (dim == 3) {
            strcpy(dimstr, NC_SPATIAL_STR);
          } else if (dim == 6) {
            strcpy(dimstr, NC_VOIGT_STR);
          } else {
            sprintf(dimstr, "vec%i", dim);
          }
          if (dim != 1) {
            NCERRX( nc_def_dim(ncid, dimstr, dim, &vector_dim[dim]), dimstr );
          }
        }
      }

      // default variables
      dims[0] = vector_dim[3];
      NCERRX( nc_def_var(ncid, NC_SPATIAL_STR, NC_CHAR, 1, dims, &spatial_var), NC_SPATIAL_STR );
      NCERRX( nc_def_var(ncid, NC_CELL_SPATIAL_STR, NC_CHAR, 1, dims, &cell_spatial_var), NC_CELL_SPATIAL_STR );
      dims[0] = vector_dim[3];
      dims[1] = label_dim;
      NCERRX( nc_def_var(ncid, NC_CELL_ANGULAR_STR, NC_CHAR, 2, dims, &cell_angular_var), NC_CELL_ANGULAR_STR );

      dims[0] = frame_dim;
      NCERRX( nc_def_var(ncid, NC_TIME_STR, type_nc_real, 1, dims, &time_var), NC_TIME_STR);
      dims[0] = frame_dim;
      dims[1] = cell_spatial_dim;
      NCERRX( nc_def_var(ncid, NC_CELL_ORIGIN_STR, type_nc_real, 2, dims, &cell_origin_var), NC_CELL_ORIGIN_STR );
      NCERRX( nc_def_var(ncid, NC_CELL_LENGTHS_STR, type_nc_real, 2, dims, &cell_lengths_var), NC_CELL_LENGTHS_STR );
      dims[0] = frame_dim;
      dims[1] = cell_angular_dim;
      NCERRX( nc_def_var(ncid, NC_CELL_ANGLES_STR, type_nc_real, 2, dims, &cell_angles_var), NC_CELL_ANGLES_STR );

      // variables specified in the input file
      dims[0] = frame_dim;
      dims[1] = atom_dim;
      dims[2] = 0;

      for (int i = 0; i < n_perat; i++) {
        nc_type xtype;
        // Type mangling
        if (vtype[perat[i].field[0]] == Dump::INT) {
          xtype = NC_INT;
        } else if (vtype[perat[i].field[0]] == Dump::BIGINT) {
          xtype = NC_INT64;
        } else if (vtype[perat[i].field[0]] == Dump::STRING) {
          error->all(FLERR,"Dump netcdf currently does not support dumping string properties");
        } else {
          xtype = type_nc_real;
        }

        if (perat[i].constant) {
          // this quantity will only be written once
          if (perat[i].dims == 1) {
            NCERRX( nc_def_var(ncid, perat[i].name, xtype, 1, dims+1, &perat[i].var), perat[i].name );
          } else {
            // this is a vector
            dims[1] = vector_dim[perat[i].dims];
            NCERRX( nc_def_var(ncid, perat[i].name, xtype, 2, dims+1, &perat[i].var), perat[i].name );
          }
        } else {
          if (perat[i].dims == 1) {
            NCERRX( nc_def_var(ncid, perat[i].name, xtype, 2, dims, &perat[i].var), perat[i].name );
          } else {
            // this is a vector
            dims[2] = vector_dim[perat[i].dims];
            NCERRX( nc_def_var(ncid, perat[i].name, xtype, 3, dims, &perat[i].var), perat[i].name );
          }
        }

        std::string unit = get_unit_for(update->unit_style, perat[i].quantity, error);
        if (!unit.empty()) {
          NCERR( nc_put_att_text(ncid, perat[i].var, NC_UNITS_STR, unit.size(), unit.c_str()) );
        }
      }

      // perframe variables
      if (thermo) {
        Thermo *th = output->thermo;
        for (int i = 0; i < th->nfield; i++) {
          if (th->vtype[i] == Thermo::FLOAT) {
            NCERRX( nc_def_var(ncid, th->keyword[i].c_str(), type_nc_real, 1, dims,
                               &thermovar[i]), th->keyword[i].c_str() );
          } else if (th->vtype[i] == Thermo::INT) {
            NCERRX( nc_def_var(ncid, th->keyword[i].c_str(), NC_INT, 1, dims,
                               &thermovar[i]), th->keyword[i].c_str() );
          } else if (th->vtype[i] == Thermo::BIGINT) {
#if defined(LAMMPS_SMALLBIG) || defined(LAMMPS_BIGBIG)
            NCERRX( nc_def_var(ncid, th->keyword[i].c_str(), NC_INT64, 1, dims,
                               &thermovar[i]), th->keyword[i].c_str() );
#else
            NCERRX( nc_def_var(ncid, th->keyword[i].c_str(), NC_LONG, 1, dims,
                               &thermovar[i]), th->keyword[i].c_str() );
#endif
          }
        }
      }

      // attributes
      NCERR( nc_put_att_text(ncid, NC_GLOBAL, "Conventions", 5, "AMBER") );
      NCERR( nc_put_att_text(ncid, NC_GLOBAL, "ConventionVersion", 3, "1.0") );

      NCERR( nc_put_att_text(ncid, NC_GLOBAL, "program", 6, "LAMMPS") );
      NCERR( nc_put_att_text(ncid, NC_GLOBAL, "programVersion",strlen(lmp->version), lmp->version) );

      // units & scale
      std::string unit = get_unit_for(update->unit_style, Quantity::TIME, error);
      NCERR( nc_put_att_text(ncid, time_var, NC_UNITS_STR, unit.size(), unit.c_str()) );

      unit = get_unit_for(update->unit_style, Quantity::DISTANCE, error);
      NCERR( nc_put_att_text(ncid, cell_origin_var, NC_UNITS_STR, unit.size(), unit.c_str()) );
      NCERR( nc_put_att_text(ncid, cell_lengths_var, NC_UNITS_STR, unit.size(), unit.c_str()) );

      NCERR( nc_put_att_text(ncid, cell_angles_var, NC_UNITS_STR, 6, "degree") );

      float scale[1] = {static_cast<float>(update->dt)};
      NCERR( nc_put_att_float(ncid, time_var, NC_SCALE_FACTOR_STR, NC_FLOAT, 1, scale) );

      /*
       * Finished with definition
       */

      NCERR( nc_enddef(ncid) );

      /*
       * Write label variables
       */

      NCERR( nc_put_var_text(ncid, spatial_var, "xyz") );
      NCERR( nc_put_var_text(ncid, cell_spatial_var, "abc") );
      index[0] = 0;
      index[1] = 0;
      count[0] = 1;
      count[1] = 5;
      NCERR( nc_put_vara_text(ncid, cell_angular_var, index, count, "alpha") );
      index[0] = 1;
      count[1] = 4;
      NCERR( nc_put_vara_text(ncid, cell_angular_var, index, count, "beta") );
      index[0] = 2;
      count[1] = 5;
      NCERR( nc_put_vara_text(ncid, cell_angular_var, index, count, "gamma") );

      append_flag = 1;
      framei = 1;
    }
  }
}

/* ---------------------------------------------------------------------- */

void DumpNetCDF::closefile()
{
  if (filewriter && singlefile_opened) {
    NCERR( nc_close(ncid) );
    singlefile_opened = 0;
    // write to next frame upon next open
    if (multifile)
      framei = 1;
    else {
      // append next time DumpNetCDF::openfile is called
      append_flag = 1;
      framei++;
    }
  }
}

/* ---------------------------------------------------------------------- */

template <typename T>
int nc_put_var1_bigint(int ncid, int varid, const size_t index[], const T* tp)
{
  return nc_put_var1_int(ncid, varid, index, tp);
}

template <>
int nc_put_var1_bigint<long>(int ncid, int varid, const size_t index[],
                        const long* tp)
{
  return nc_put_var1_long(ncid, varid, index, tp);
}

template <>
int nc_put_var1_bigint<long long>(int ncid, int varid, const size_t index[],
                             const long long* tp)
{
  return nc_put_var1_longlong(ncid, varid, index, tp);
}

template <typename T>
int nc_put_vara_bigint(int ncid, int varid, const size_t start[],
                       const size_t count[], const T* tp)
{
  return nc_put_vara_int(ncid, varid, start, count, tp);
}

template <>
int nc_put_vara_bigint<long>(int ncid, int varid, const size_t start[],
                             const size_t count[], const long* tp)
{
  return nc_put_vara_long(ncid, varid, start, count, tp);
}

template <>
int nc_put_vara_bigint<long long>(int ncid, int varid, const size_t start[],
                                  const size_t count[], const long long* tp)
{
  return nc_put_vara_longlong(ncid, varid, start, count, tp);
}

template <typename T>
int nc_put_vars_bigint(int ncid, int varid, const size_t start[],
                       const size_t count[], const ptrdiff_t stride[],
                       const T* tp)
{
  return nc_put_vars_int(ncid, varid, start, count, stride, tp);
}

template <>
int nc_put_vars_bigint<long>(int ncid, int varid, const size_t start[],
                             const size_t count[], const ptrdiff_t stride[],
                             const long* tp)
{
  return nc_put_vars_long(ncid, varid, start, count, stride, tp);
}

template <>
int nc_put_vars_bigint<long long>(int ncid, int varid, const size_t start[],
                                  const size_t count[],
                                  const ptrdiff_t stride[],
                                  const long long* tp)
{
  return nc_put_vars_longlong(ncid, varid, start, count, stride, tp);
}

void DumpNetCDF::write()
{
  // open file

  openfile();

  // need to write per-frame (global) properties here since they may come
  // from computes. write_header below is only called from the writing
  // processes, but modify->compute[j]->compute_* must be called from all
  // processes.

  size_t start[2];

  start[0] = framei-1;
  start[1] = 0;

  if (thermo) {
    Thermo *th = output->thermo;
    for (int i = 0; i < th->nfield; i++) {
      th->call_vfunc(i);
      if (filewriter) {
        if (th->vtype[i] == Thermo::FLOAT) {
          NCERRX( nc_put_var1_double(ncid, thermovar[i], start,
                                     &th->dvalue),
                  th->keyword[i].c_str() );
        } else if (th->vtype[i] == Thermo::INT) {
          NCERRX( nc_put_var1_int(ncid, thermovar[i], start, &th->ivalue),
                  th->keyword[i].c_str() );
        } else if (th->vtype[i] == Thermo::BIGINT) {
          NCERRX( nc_put_var1_bigint(ncid, thermovar[i], start, &th->bivalue),
                  th->keyword[i].c_str() );
        }
      }
    }
  }

  // call write of superclass

  Dump::write();

  // close file. this ensures data is flushed and mimized data corruption

  closefile();
}

/* ---------------------------------------------------------------------- */

void DumpNetCDF::write_header(bigint n)
{
  size_t start[2];

  start[0] = framei-1;
  start[1] = 0;

  if (filewriter) {
    size_t count[2];
    double time, cell_origin[3], cell_lengths[3], cell_angles[3];

    time = update->ntimestep;
    if (domain->triclinic == 0) {
      cell_origin[0] = domain->boxlo[0];
      cell_origin[1] = domain->boxlo[1];
      cell_origin[2] = domain->boxlo[2];

      cell_lengths[0] = domain->xprd;
      cell_lengths[1] = domain->yprd;
      cell_lengths[2] = domain->zprd;

      cell_angles[0] = 90;
      cell_angles[1] = 90;
      cell_angles[2] = 90;
    } else {
      double cosalpha, cosbeta, cosgamma;
      double *h = domain->h;

      cell_origin[0] = domain->boxlo[0];
      cell_origin[1] = domain->boxlo[1];
      cell_origin[2] = domain->boxlo[2];

      cell_lengths[0] = domain->xprd;
      cell_lengths[1] = sqrt(h[1]*h[1]+h[5]*h[5]);
      cell_lengths[2] = sqrt(h[2]*h[2]+h[3]*h[3]+h[4]*h[4]);

      cosalpha = (h[5]*h[4]+h[1]*h[3])/
          sqrt((h[1]*h[1]+h[5]*h[5])*(h[2]*h[2]+h[3]*h[3]+h[4]*h[4]));
      cosbeta = h[4]/sqrt(h[2]*h[2]+h[3]*h[3]+h[4]*h[4]);
      cosgamma = h[5]/sqrt(h[1]*h[1]+h[5]*h[5]);

      cell_angles[0] = acos(cosalpha)*180.0/MY_PI;
      cell_angles[1] = acos(cosbeta)*180.0/MY_PI;
      cell_angles[2] = acos(cosgamma)*180.0/MY_PI;
    }

    // Recent AMBER conventions say that non-periodic boundaries should have
    // 'cell_lengths' set to zero.
    for (int dim = 0; dim < 3; dim++) {
        if (!domain->periodicity[dim])
            cell_lengths[dim] = 0.0;
    }

    count[0] = 1;
    count[1] = 3;
    NCERR( nc_put_var1_double(ncid, time_var, start, &time) );
    NCERR( nc_put_vara_double(ncid, cell_origin_var, start, count, cell_origin) );
    NCERR( nc_put_vara_double(ncid, cell_lengths_var, start, count, cell_lengths) );
    NCERR( nc_put_vara_double(ncid, cell_angles_var, start, count, cell_angles) );
  }

  ndata = n;
  blocki = 0;
}


/* ----------------------------------------------------------------------
   write data lines to file in a block-by-block style
   write head of block (mass & element name) only if has atoms of the type
------------------------------------------------------------------------- */

void DumpNetCDF::write_data(int n, double *mybuf)
{
<<<<<<< HEAD
  size_t start[LMP_MAX_VAR_DIMS], count[NC_MAX_VAR_DIMS];
=======
  size_t start[LMP_MAX_VAR_DIMS], count[LMP_MAX_VAR_DIMS];
>>>>>>> d8b37601
  ptrdiff_t stride[LMP_MAX_VAR_DIMS];

  if (!int_buffer) {
    n_buffer = n;
    int_buffer = (bigint *)
      memory->smalloc(n*sizeof(bigint),"dump::int_buffer");
    double_buffer = (double *)
      memory->smalloc(n*sizeof(double),"dump::double_buffer");
  }

  if (n > n_buffer) {
    n_buffer = n;
    int_buffer = (bigint *)
      memory->srealloc(int_buffer, n*sizeof(bigint),"dump::int_buffer");
    double_buffer = (double *)
      memory->srealloc(double_buffer, n*sizeof(double),"dump::double_buffer");
  }

  start[0] = framei-1;
  start[1] = blocki;
  start[2] = 0;

  count[0] = 1;
  count[1] = n;
  count[2] = 1;

  stride[0] = 1;
  stride[1] = 1;
  stride[2] = 3;

  for (int i = 0; i < n_perat; i++) {
    int iaux = perat[i].field[0];

    if (vtype[iaux] == Dump::INT || vtype[iaux] == Dump::BIGINT) {
      // integers
      if (perat[i].dims > 1) {

        for (int idim = 0; idim < perat[i].dims; idim++) {
          iaux = perat[i].field[idim];

          if (iaux >= 0) {
            if (vtype[iaux] == Dump::INT) {
              for (int j = 0; j < n; j++, iaux+=size_one) {
                int_buffer[j] = static_cast<int>(mybuf[iaux]);
              }
            } else { // Dump::BIGINT
              for (int j = 0; j < n; j++, iaux+=size_one) {
                int_buffer[j] = static_cast<bigint>(mybuf[iaux]);
              }
            }

            start[2] = idim;

            if (perat[i].constant) {
              if (perat[i].ndumped < ntotalgr) {
                NCERR( nc_put_vars_bigint(ncid, perat[i].var,start+1, count+1, stride+1,int_buffer) );
                perat[i].ndumped += n;
              }
            } else
              NCERR( nc_put_vars_bigint(ncid, perat[i].var, start, count, stride,int_buffer) );
          }
        }
      } else {
        if (vtype[iaux] == Dump::INT) {
          for (int j = 0; j < n; j++, iaux+=size_one) {
              int_buffer[j] = static_cast<int>(mybuf[iaux]);
          }
        } else { // Dump::BIGINT
          for (int j = 0; j < n; j++, iaux+=size_one) {
              int_buffer[j] = static_cast<bigint>(mybuf[iaux]);
          }
        }

        if (perat[i].constant) {
          if (perat[i].ndumped < ntotalgr) {
            NCERR( nc_put_vara_bigint(ncid, perat[i].var, start+1, count+1,int_buffer) );
            perat[i].ndumped += n;
          }
        } else
          NCERR( nc_put_vara_bigint(ncid, perat[i].var, start, count,int_buffer) );
      }
    } else {
      // doubles
      if (perat[i].dims > 1) {

        for (int idim = 0; idim < perat[i].dims; idim++) {
          iaux = perat[i].field[idim];

          if (iaux >= 0) {
            for (int j = 0; j < n; j++, iaux+=size_one) {
                double_buffer[j] = mybuf[iaux];
            }

            start[2] = idim;

            if (perat[i].constant) {
              if (perat[i].ndumped < ntotalgr) {
                  NCERR( nc_put_vars_double(ncid, perat[i].var,
                                            start+1, count+1, stride+1,
                                            double_buffer) );
                  perat[i].ndumped += n;
              }
            } else
              NCERR( nc_put_vars_double(ncid, perat[i].var, start, count,
                                        stride, double_buffer) );
          }
        }
      } else {
        for (int j = 0; j < n; j++, iaux+=size_one) {
            double_buffer[j] = mybuf[iaux];
        }

        if (perat[i].constant) {
          if (perat[i].ndumped < ntotalgr) {
            NCERR( nc_put_vara_double(ncid, perat[i].var, start+1, count+1,
                                      double_buffer) );
            perat[i].ndumped += n;
          }
        } else
          NCERR( nc_put_vara_double(ncid, perat[i].var, start, count,
                                    double_buffer) );
      }
    }
  }

  blocki += n;
}

/* ---------------------------------------------------------------------- */

int DumpNetCDF::modify_param(int narg, char **arg)
{
  int iarg = 0;
  if (strcmp(arg[iarg],"double") == 0) {
    iarg++;
    if (iarg >= narg) error->all(FLERR,"expected 'yes' or 'no' after 'double' keyword.");

    if (utils::logical(FLERR,arg[iarg],false,lmp) == 1)
      type_nc_real = NC_DOUBLE;
    else
      type_nc_real = NC_FLOAT;

    iarg++;
    return 2;
  } else if (strcmp(arg[iarg],"at") == 0) {
    iarg++;
    if (iarg >= narg) error->all(FLERR,"expected additional arg after 'at' keyword.");
    framei = utils::inumeric(FLERR,arg[iarg],false,lmp);
    if (framei == 0) error->all(FLERR,"frame 0 not allowed for 'at' keyword.");
    else if (framei < 0) framei--;
    iarg++;
    return 2;
  } else if (strcmp(arg[iarg],"thermo") == 0) {
    iarg++;
    if (iarg >= narg) error->all(FLERR,"expected 'yes' or 'no' after 'thermo' keyword.");
    thermo = utils::logical(FLERR,arg[iarg],false,lmp) == 1;
    iarg++;
    return 2;
  } else return 0;
}

/* ---------------------------------------------------------------------- */

void DumpNetCDF::ncerr(int err, const char *descr, int line)
{
  if (err != NC_NOERR) {
    if (descr) error->one(__FILE__, line, "NetCDF failed with error '{}' (while accessing '{}') ",
                          nc_strerror(err), descr);
    else error->one(__FILE__, line,"NetCDF failed with error '{}' in line {} of {}.",
                    nc_strerror(err));
  }
}

#endif /* defined(LMP_HAS_NETCDF) */<|MERGE_RESOLUTION|>--- conflicted
+++ resolved
@@ -67,10 +67,6 @@
 static constexpr int THIS_IS_A_FIX      = -1;
 static constexpr int THIS_IS_A_COMPUTE  = -2;
 static constexpr int THIS_IS_A_VARIABLE = -3;
-
-// to be used instead of NC_MAX_VAR_DIMS which was expected
-// to be no larger than 1024 but that is not guaranteed anymore.
-static constexpr int LMP_MAX_VAR_DIMS = 1024;
 
 /* ---------------------------------------------------------------------- */
 
@@ -342,12 +338,7 @@
         error->all(FLERR,"at keyword requires use of 'append yes'");
 
       int dims[LMP_MAX_VAR_DIMS];
-<<<<<<< HEAD
-      size_t index[LMP_MAX_VAR_DIMS], count[NC_MAX_VAR_DIMS];
-      double d[1];
-=======
       size_t index[LMP_MAX_VAR_DIMS], count[LMP_MAX_VAR_DIMS];
->>>>>>> d8b37601
 
       if (singlefile_opened) return;
       singlefile_opened = 1;
@@ -717,11 +708,7 @@
 
 void DumpNetCDF::write_data(int n, double *mybuf)
 {
-<<<<<<< HEAD
-  size_t start[LMP_MAX_VAR_DIMS], count[NC_MAX_VAR_DIMS];
-=======
   size_t start[LMP_MAX_VAR_DIMS], count[LMP_MAX_VAR_DIMS];
->>>>>>> d8b37601
   ptrdiff_t stride[LMP_MAX_VAR_DIMS];
 
   if (!int_buffer) {
