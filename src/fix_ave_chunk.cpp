--- conflicted
+++ resolved
@@ -288,19 +288,10 @@
   // only if nrepeat > 1 or ave = RUNNING/WINDOW,
   //   so that locking spans multiple timesteps
 
-<<<<<<< HEAD
-  int icompute = modify->find_compute(idchunk);
-  if (icompute < 0)
-    error->all(FLERR,"Chunk/atom compute does not exist for fix ave/chunk");
-  cchunk = dynamic_cast<ComputeChunkAtom *>(modify->compute[icompute]);
-  if (strcmp(cchunk->style,"chunk/atom") != 0)
-    error->all(FLERR,"Fix ave/chunk does not use chunk/atom compute");
-=======
   cchunk = dynamic_cast<ComputeChunkAtom *>(modify->get_compute_by_id(idchunk));
   if (!cchunk)
     error->all(FLERR,"Chunk/atom compute {} does not exist or is "
                "incorrect style for fix ave/chunk",idchunk);
->>>>>>> 554db7da
 
   if ((nrepeat > 1) || (ave == RUNNING) || (ave == WINDOW)) cchunk->lockcount++;
   lockforever = 0;
@@ -413,14 +404,8 @@
   // decrement lock counter in compute chunk/atom, it if still exists
 
   if (nrepeat > 1 || ave == RUNNING || ave == WINDOW) {
-<<<<<<< HEAD
-    int icompute = modify->find_compute(idchunk);
-    if (icompute >= 0) {
-      cchunk = dynamic_cast<ComputeChunkAtom *>(modify->compute[icompute]);
-=======
     cchunk = dynamic_cast<ComputeChunkAtom *>(modify->get_compute_by_id(idchunk));
     if (cchunk) {
->>>>>>> 554db7da
       if (ave == RUNNING || ave == WINDOW) cchunk->unlock(this);
       cchunk->lockcount--;
     }
@@ -459,17 +444,10 @@
   // set indices and check validity of all computes,fixes,variables
   // check that fix frequency is acceptable
 
-<<<<<<< HEAD
-  int icompute = modify->find_compute(idchunk);
-  if (icompute < 0)
-    error->all(FLERR,"Chunk/atom compute does not exist for fix ave/chunk");
-  cchunk = dynamic_cast<ComputeChunkAtom *>(modify->compute[icompute]);
-=======
   cchunk = dynamic_cast<ComputeChunkAtom *>(modify->get_compute_by_id(idchunk));
   if (!cchunk)
     error->all(FLERR,"Chunk/atom compute {} does not exist or is "
                "incorrect style for fix ave/chunk",idchunk);
->>>>>>> 554db7da
 
   if (biasflag) {
     tbias = modify->get_compute_by_id(id_bias);
