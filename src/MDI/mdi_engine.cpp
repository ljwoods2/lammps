/* ----------------------------------------------------------------------
   LAMMPS - Large-scale Atomic/Molecular Massively Parallel Simulator
   https://www.lammps.org/ Sandia National Laboratories
   Steve Plimpton, sjplimp@sandia.gov

   Copyright (2003) Sandia Corporation.  Under the terms of Contract
   DE-AC04-94AL85000 with Sandia Corporation, the U.S. Government retains
   certain rights in this software.  This software is distributed under
   the GNU General Public License.

   See the README file in the top-level LAMMPS directory.
------------------------------------------------------------------------- */

/* ----------------------------------------------------------------------
   Contributing author: Taylor Barnes (MolSSI)
   MolSSI Driver Interface (MDI) support for LAMMPS
------------------------------------------------------------------------- */

#include "mdi_engine.h"

#include <limits>
#include <cstring>
#include "atom.h"
#include "comm.h"
#include "compute.h"
#include "domain.h"
#include "error.h"
#include "fix_mdi_engine.h"
<<<<<<< HEAD
#include "force.h"
#include "group.h"
#include "input.h"
//#include "irregular.h"
#include "library.h"
#include "memory.h"
=======
#include "integrate.h"
#include "mdi.h"
>>>>>>> 9b989b18
#include "min.h"
#include "modify.h"
#include "neighbor.h"
#include "output.h"
#include "thermo.h"
#include "timer.h"
#include "update.h"

<<<<<<< HEAD
#include <mdi.h>
=======
#include <cstring>
#include <limits>
>>>>>>> 9b989b18

using namespace LAMMPS_NS;

enum{NATIVE,REAL,METAL};       // LAMMPS units which MDI supports
enum{DEFAULT,MD,OPT};          // top-level MDI engine mode

// per-atom data which engine commands access

enum{TYPE,CHARGE,MASS,COORD,VELOCITY,FORCE};  

// stages of CREATE_ATOM commands

enum{CREATE_ATOM,CREATE_ID,CREATE_TYPE,CREATE_X,CREATE_V,CREATE_IMAGE,CREATE_GO};

/* ----------------------------------------------------------------------
   mdi command: engine
   NOTE: may later have other MDI command variants?
---------------------------------------------------------------------- */

void MDIEngine::command(int narg, char **arg)
{
  if (narg < 1) error->all(FLERR,"Illegal mdi command");

  if (strcmp(arg[0],"engine") == 0) mdi_engine(narg-1,&arg[1]);
  else error->all(FLERR,"Illegal mdi command");
}

/* ----------------------------------------------------------------------
   trigger LAMMPS to start acting as an MDI engine
   either in standalone mode or plugin mode
     MDI_Init() for standalone mode is in main.cpp
     MDI_Init() for plugin mode is in library_mdi.cpp::MDI_Plugin_init_lammps()
   endlessly loop over receiving commands from driver and responding
   when EXIT command is received, mdi engine command exits
---------------------------------------------------------------------- */

void MDIEngine::mdi_engine(int narg, char **arg)
{
  if (narg > 0) error->all(FLERR,"Illegal mdi engine command");

  // check requirements for LAMMPS to work with MDI as an engine

  if (atom->tag_enable == 0) 
    error->all(FLERR,"Cannot use MDI engine without atom IDs");

  if (atom->natoms && atom->tag_consecutive() == 0) 
    error->all(FLERR,"MDI engine requires consecutive atom IDs");

  // confirm LAMMPS is being run as an engine
  
  int role;
  MDI_Get_role(&role);
  if (role != MDI_ENGINE) 
    error->all(FLERR,"Must invoke LAMMPS as an MDI engine to use mdi engine");

  // root = 1 for proc 0, otherwise 0

  root = (comm->me == 0) ? 1 : 0;

  // MDI setup

  mode = DEFAULT;
  node_match = true;
  exit_command = false;

  mdicmd = new char[MDI_COMMAND_LENGTH];
  node_engine = new char[MDI_COMMAND_LENGTH];
  strncpy(node_engine,"@DEFAULT",MDI_COMMAND_LENGTH);
  node_driver = new char[MDI_COMMAND_LENGTH];
  strncpy(node_driver,"\0",MDI_COMMAND_LENGTH);

  // create computes for KE. PE, pressure
 
  id_ke = utils::strdup(std::string("MDI_ENGINE") + "_ke");
  modify->add_compute(fmt::format("{} all ke", id_ke));

  id_pe = utils::strdup(std::string("MDI_ENGINE") + "_pe");
  modify->add_compute(fmt::format("{} all pe", id_pe));

  id_press = utils::strdup(std::string("MDI_ENGINE") + "_press");
  modify->add_compute(fmt::format("{} all pressure thermo_temp", id_press));

  int icompute_ke = modify->find_compute(id_ke);
  int icompute_pe = modify->find_compute(id_pe);
  int icompute_press = modify->find_compute(id_press);

  ke = modify->compute[icompute_ke];
  pe = modify->compute[icompute_pe];
  press = modify->compute[icompute_press];

  // set unit conversion factors

  if (strcmp(update->unit_style, "real") == 0) lmpunits = REAL;
  else if (strcmp(update->unit_style, "metal") == 0) lmpunits = METAL;
  else lmpunits = NATIVE;

  unit_conversions();

  // irregular class and data structs used by MDI
  // NOTE: not clear if irregular comm is ever needed

  //irregular = new Irregular(lmp);

  buf1 = buf1all = nullptr;
  buf3 = buf3all = nullptr;
  ibuf1 = ibuf1all = nullptr;
  maxbuf = 0;

  nbytes = -1;
  create_atoms_flag = 0;

  // define MDI commands that LAMMPS engine recognizes

  mdi_commands();

  // one-time operation to establish a connection with the driver
  
  MDI_Accept_communicator(&mdicomm);
  if (mdicomm <= 0) error->all(FLERR,"Unable to connect to MDI driver");

  // endless engine loop, responding to driver commands

  while (1) {

    // top-level mdi engine only recognizes three nodes
    // DEFAULT, INIT_MD, INIT_OPTG

    engine_node("@DEFAULT");

    // MDI commands for dynamics or minimization

    if (strcmp(mdicmd,"@INIT_MD") == 0) {
      mdi_md();
      if (strcmp(mdicmd,"EXIT")) break;

    } else if (strcmp(mdicmd,"@INIT_OPTG") == 0) {
      mdi_optg();
      if (strcmp(mdicmd,"EXIT")) break;

    } else if (strcmp(mdicmd,"EXIT") == 0) {
      break;

    } else
      error->all(FLERR,
                 fmt::format("MDI node exited with invalid command: {}",mdicmd));
  }

  // clean up
  
  delete [] mdicmd;
  delete [] node_engine;
  delete [] node_driver;

  modify->delete_compute(id_ke);
  modify->delete_compute(id_pe);
  modify->delete_compute(id_press);

  delete [] id_ke;
  delete [] id_pe;
  delete [] id_press;

  //delete irregular;

  memory->destroy(ibuf1);
  memory->destroy(buf1);
  memory->destroy(buf3);

  memory->destroy(ibuf1all);
  memory->destroy(buf1all);
  memory->destroy(buf3all);
}

/* ----------------------------------------------------------------------
   engine is now at this MDI node
   loop over received commands so long as driver also at this node
   return when not the case or EXIT command received
---------------------------------------------------------------------- */

void MDIEngine::engine_node(const char *node)
{
  int ierr;

  // do not process commands if engine and driver are not at same node

  strncpy(node_engine,node,MDI_COMMAND_LENGTH);

  if (strcmp(node_driver,"\0") != 0 && strcmp(node_driver,node_engine) != 0)
    node_match = false;

  // respond to commands from the driver

  while (!exit_command && node_match) {

    // read the next command from the driver
    // all procs call this, but only proc 0 receives the command

    ierr = MDI_Recv_command(mdicmd,mdicomm);
    if (ierr) error->all(FLERR,"MDI: Unable to receive command from driver");

    // broadcast command to the other MPI tasks

    MPI_Bcast(mdicmd,MDI_COMMAND_LENGTH,MPI_CHAR,0,world);

    // execute the command

    execute_command(mdicmd,mdicomm);

    // check if driver node is now somewhere other than engine node

    if (strcmp(node_driver,"\0") != 0 && strcmp(node_driver,node_engine) != 0)
      node_match = false;
  }

  // node exit was triggered so reset node exit flag

  node_match = true;
}

/* ----------------------------------------------------------------------
   process a single driver command
   called by engine_node() in loop
   also called by MDI itself via lib::lammps_execute_mdi_command()
     when LAMMPS is running as a plugin
---------------------------------------------------------------------- */

int MDIEngine::execute_command(const char *command, MDI_Comm mdicomm)
{
  int ierr;

  // confirm this command is supported at this node
  // otherwise is an error

  int command_exists = 1;
  if (root) {
    ierr = MDI_Check_command_exists(node_engine,command,MDI_COMM_NULL,
                                    &command_exists);
    if (ierr) 
      error->one(FLERR, 
                 "MDI: Unable to check whether current command is supported");
  }

  MPI_Bcast(&command_exists,1,MPI_INT,0,world);
  if (!command_exists)
    error->all(FLERR,"MDI: Received a command unsupported by engine node");

  // ---------------------------------------
  // respond to each possible driver command
  // ---------------------------------------

  if (strcmp(command,">NATOMS") == 0) {

    // natoms cannot exceed 32-bit int for use with MDI

    int natoms;
    ierr = MDI_Recv(&natoms,1,MDI_INT,mdicomm);
    if (ierr) error->all(FLERR,"MDI: >NATOMS data");
    MPI_Bcast(&natoms,1,MPI_INT,0,world);
    if (natoms < 0) error->all(FLERR,"MDI received natoms < 0");
    atom->natoms = natoms;

  } else if (strcmp(command,"<NATOMS") == 0) {

    // natoms cannot exceed 32-bit int for use with MDI

    int natoms = static_cast<int> (atom->natoms);
    ierr = MDI_Send(&natoms,1,MDI_INT,mdicomm);
    if (ierr != 0) error->all(FLERR,"MDI: <NATOMS data");

  } else if (strcmp(command, "<NTYPES") == 0) {
    ierr = MDI_Send(&atom->ntypes,1,MDI_INT,mdicomm);
    if (ierr != 0) error->all(FLERR, "MDI: <NTYPES data");

  } else if (strcmp(command, "<TYPES") == 0) {
    send_int1(TYPE);

  } else if (strcmp(command, "<MASSES") == 0) {
    send_double1(MASS);

  } else if (strcmp(command, "<LABELS") == 0) {
    send_labels();

  } else if (strcmp(command, "<CELL") == 0) {
    send_cell();

  } else if (strcmp(command, ">CELL") == 0) {
    receive_cell();

  } else if (strcmp(command, "<CELL_DISPL") == 0) {
    send_celldispl();

  } else if (strcmp(command, ">CELL_DISPL") == 0) {
    receive_celldispl();

  } else if (strcmp(command, ">COORDS") == 0) {
    receive_double3(COORD,0);

  } else if (strcmp(command, "<COORDS") == 0) {
    send_double3(COORD);

  } else if (strcmp(command, "<CHARGES") == 0) {
    send_double1(CHARGE);

  } else if (strcmp(command, "<FORCES") == 0) {
    send_double3(FORCE);

  } else if (strcmp(command, ">FORCES") == 0) {
    receive_double3(FORCE,0);

  } else if (strcmp(command, ">+FORCES") == 0) {
    receive_double3(FORCE,1);

  } else if (strcmp(command, "<ENERGY") == 0) {
    send_total_energy();

  } else if (strcmp(command, "<PE") == 0) {
    send_pe();

  } else if (strcmp(command, "<KE") == 0) {
    send_ke();

  // MDI node commands

  } else if (strcmp(command,"@INIT_MD") == 0) {
    if (mode != DEFAULT) 
      error->all(FLERR,"MDI: MDI engine is already performing a simulation");
    mode = MD;
    node_match = false;

  } else if (strcmp(command,"@INIT_OPTG") == 0) {
    if (mode != DEFAULT) 
      error->all(FLERR,"MDI: MDI engine is already performing a simulation");
    mode = OPT;
    node_match = false;

  } else if (strcmp(command,"@") == 0) {
    strncpy(node_driver,"\0",MDI_COMMAND_LENGTH);
    node_match = false;

  } else if (strcmp(command,"<@") == 0) {
    ierr = MDI_Send(node_engine,MDI_NAME_LENGTH,MDI_CHAR,mdicomm);
    if (ierr) error->all(FLERR,"MDI: <@ data");

  } else if (strcmp(command,"@DEFAULT") == 0) {
    mode = DEFAULT;

    strncpy(node_driver,"@DEFAULT",MDI_COMMAND_LENGTH);
    node_match = false;

    // are we in the middle of a geometry optimization?
    if (mode == OPT) {
      // ensure that the energy and force tolerances are met
      update->etol = std::numeric_limits<double>::max();
      update->ftol = std::numeric_limits<double>::max();

      // set the maximum number of force evaluations to 0
      update->max_eval = 0;
    }

  } else if (strcmp(command,"@COORDS") == 0) {
    strncpy(node_driver,"@COORDS",MDI_COMMAND_LENGTH);
    node_match = false;

  } else if (strcmp(command,"@FORCES") == 0) {
    strncpy(node_driver,"@FORCES",MDI_COMMAND_LENGTH);
    node_match = false;

  } else if (strcmp(command,"@ENDSTEP") == 0) {
    strncpy(node_driver,"@ENDSTEP",MDI_COMMAND_LENGTH);
    node_match = false;

  // exit command

  } else if (strcmp(command, "EXIT") == 0) {
    exit_command = true;

    // are we in the middle of a geometry optimization?
    // if so, ensure energy and force tolerances are met
    // set the maximum number of force evaluations to 0

    if (mode == OPT) {
      update->etol = std::numeric_limits<double>::max();
      update->ftol = std::numeric_limits<double>::max();
      update->max_eval = 0;
    }

  // -------------------------------------------------------
  // custom LAMMPS commands
  // -------------------------------------------------------

  } else if (strcmp(command,"NBYTES") == 0) {
    nbytes_command();
  } else if (strcmp(command,"COMMAND") == 0) {
    single_command();
  } else if (strcmp(command,"COMMANDS") == 0) {
    many_commands();
  } else if (strcmp(command,"INFILE") == 0) {
    infile();
  } else if (strcmp(command,"EVAL") == 0) {
    evaluate();
  } else if (strcmp(command,"RESET_BOX") == 0) {
    reset_box();
  } else if (strcmp(command,"CREATE_ATOM") == 0) {
    create_atoms(CREATE_ATOM);
  } else if (strcmp(command,"CREATE_ID") == 0) {
    create_atoms(CREATE_ID);
  } else if (strcmp(command,"CREATE_TYPE") == 0) {
    create_atoms(CREATE_TYPE);
  } else if (strcmp(command,"CREATE_X") == 0) {
    create_atoms(CREATE_X);
  } else if (strcmp(command,"CREATE_V") == 0) {
    create_atoms(CREATE_V);
  } else if (strcmp(command,"CREATE_IMG") == 0) {
    create_atoms(CREATE_IMAGE);
  } else if (strcmp(command,"CREATE_GO") == 0) {
    create_atoms(CREATE_GO);
  } else if (strcmp(command,"<PRESSURE") == 0) {
    send_pressure();
  } else if (strcmp(command,"<PTENSOR") == 0) {
    send_ptensor();

  // -------------------------------------------------------
  // unknown command
  // -------------------------------------------------------

  } else {
    error->all(FLERR,"MDI: Unknown command received from driver");
  }

  return 0;
}

/* ----------------------------------------------------------------------
   define which MDI commands the LAMMPS engine recognizes at which node
   standard MDI commands and custom LAMMPS commands
---------------------------------------------------------------------- */

void MDIEngine::mdi_commands()
{
  // ------------------------------------
  // commands and nodes that an MDI-compliant MD code supports
  // NOTE: is all of this correct?
  // ------------------------------------

  // default node and its commands

  MDI_Register_node("@DEFAULT");
  MDI_Register_command("@DEFAULT", "<@");
  MDI_Register_command("@DEFAULT", "<CELL");
  MDI_Register_command("@DEFAULT", "<CELL_DISPL");
  MDI_Register_command("@DEFAULT", "<CHARGES");
  MDI_Register_command("@DEFAULT", "<COORDS");
  MDI_Register_command("@DEFAULT", "<ENERGY");
  MDI_Register_command("@DEFAULT", "<FORCES");
  MDI_Register_command("@DEFAULT", "<LABELS");
  MDI_Register_command("@DEFAULT", "<MASSES");
  MDI_Register_command("@DEFAULT", "<NATOMS");
  MDI_Register_command("@DEFAULT", "<TYPES");
  MDI_Register_command("@DEFAULT", ">CELL");
  MDI_Register_command("@DEFAULT", ">CELL_DISPL");
  MDI_Register_command("@DEFAULT", ">COORDS");
  MDI_Register_command("@DEFAULT", "@INIT_MD");
  MDI_Register_command("@DEFAULT", "@INIT_OPTG");
  MDI_Register_command("@DEFAULT", "EXIT");

  // node for setting up and running a dynamics simulation

  MDI_Register_node("@INIT_MD");
  MDI_Register_command("@INIT_MD", "<@");
  MDI_Register_command("@INIT_MD", "<CELL");
  MDI_Register_command("@INIT_MD", "<CELL_DISPL");
  MDI_Register_command("@INIT_MD", "<CHARGES");
  MDI_Register_command("@INIT_MD", "<COORDS");
  MDI_Register_command("@INIT_MD", "<ENERGY");
  MDI_Register_command("@INIT_MD", "<FORCES");
  MDI_Register_command("@INIT_MD", "<KE");
  MDI_Register_command("@INIT_MD", "<LABELS");
  MDI_Register_command("@INIT_MD", "<MASSES");
  MDI_Register_command("@INIT_MD", "<NATOMS");
  MDI_Register_command("@INIT_MD", "<PE");
  MDI_Register_command("@INIT_MD", "<TYPES");
  MDI_Register_command("@INIT_MD", ">CELL");
  MDI_Register_command("@INIT_MD", ">CELL_DISPL");
  MDI_Register_command("@INIT_MD", ">COORDS");
  MDI_Register_command("@INIT_MD", ">FORCES");
  MDI_Register_command("@INIT_MD", ">+FORCES");
  MDI_Register_command("@INIT_MD", "@");
  MDI_Register_command("@INIT_MD", "@DEFAULT");
  MDI_Register_command("@INIT_MD", "@COORDS");
  MDI_Register_command("@INIT_MD", "@FORCES");
  MDI_Register_command("@INIT_MD", "@ENDSTEP");
  MDI_Register_command("@INIT_MD", "EXIT");

  // node for setting up and running a minimization

  MDI_Register_node("@INIT_OPTG");
  MDI_Register_command("@INIT_OPTG", "<@");
  MDI_Register_command("@INIT_OPTG", "<CELL");
  MDI_Register_command("@INIT_OPTG", "<CELL_DISPL");
  MDI_Register_command("@INIT_OPTG", "<CHARGES");
  MDI_Register_command("@INIT_OPTG", "<COORDS");
  MDI_Register_command("@INIT_OPTG", "<ENERGY");
  MDI_Register_command("@INIT_OPTG", "<FORCES");
  MDI_Register_command("@INIT_OPTG", "<KE");
  MDI_Register_command("@INIT_OPTG", "<LABELS");
  MDI_Register_command("@INIT_OPTG", "<MASSES");
  MDI_Register_command("@INIT_OPTG", "<NATOMS");
  MDI_Register_command("@INIT_OPTG", "<PE");
  MDI_Register_command("@INIT_OPTG", "<TYPES");
  MDI_Register_command("@INIT_OPTG", ">CELL");
  MDI_Register_command("@INIT_OPTG", ">CELL_DISPL");
  MDI_Register_command("@INIT_OPTG", ">COORDS");
  MDI_Register_command("@INIT_OPTG", ">FORCES");
  MDI_Register_command("@INIT_OPTG", ">+FORCES");
  MDI_Register_command("@INIT_OPTG", "@");
  MDI_Register_command("@INIT_OPTG", "@DEFAULT");
  MDI_Register_command("@INIT_OPTG", "@COORDS");
  MDI_Register_command("@INIT_OPTG", "@FORCES");
  MDI_Register_command("@INIT_OPTG", "@ENDSTEP");
  MDI_Register_command("@INIT_OPTG", "EXIT");

  // node at POST_INTEGRATE location in timestep

  MDI_Register_node("@COORDS");
  MDI_Register_command("@COORDS", "<@");
  MDI_Register_command("@COORDS", "<CELL");
  MDI_Register_command("@COORDS", "<CELL_DISPL");
  MDI_Register_command("@COORDS", "<CHARGES");
  MDI_Register_command("@COORDS", "<COORDS");
  MDI_Register_command("@COORDS", "<ENERGY");
  MDI_Register_command("@COORDS", "<FORCES");
  MDI_Register_command("@COORDS", "<KE");
  MDI_Register_command("@COORDS", "<LABELS");
  MDI_Register_command("@COORDS", "<MASSES");
  MDI_Register_command("@COORDS", "<NATOMS");
  MDI_Register_command("@COORDS", "<PE");
  MDI_Register_command("@COORDS", "<TYPES");
  MDI_Register_command("@COORDS", ">CELL");
  MDI_Register_command("@COORDS", ">CELL_DISPL");
  MDI_Register_command("@COORDS", ">COORDS");
  MDI_Register_command("@COORDS", ">FORCES");
  MDI_Register_command("@COORDS", ">+FORCES");
  MDI_Register_command("@COORDS", "@");
  MDI_Register_command("@COORDS", "@DEFAULT");
  MDI_Register_command("@COORDS", "@COORDS");
  MDI_Register_command("@COORDS", "@FORCES");
  MDI_Register_command("@COORDS", "@ENDSTEP");
  MDI_Register_command("@COORDS", "EXIT");

<<<<<<< HEAD
  // node at POST_FORCE location in timestep

  MDI_Register_node("@FORCES");
  MDI_Register_callback("@FORCES", ">FORCES");
  MDI_Register_callback("@FORCES", ">+FORCES");
  MDI_Register_command("@FORCES", "<@");
  MDI_Register_command("@FORCES", "<CELL");
  MDI_Register_command("@FORCES", "<CELL_DISPL");
  MDI_Register_command("@FORCES", "<CHARGES");
  MDI_Register_command("@FORCES", "<COORDS");
  MDI_Register_command("@FORCES", "<ENERGY");
  MDI_Register_command("@FORCES", "<FORCES");
  MDI_Register_command("@FORCES", "<KE");
  MDI_Register_command("@FORCES", "<LABELS");
  MDI_Register_command("@FORCES", "<MASSES");
  MDI_Register_command("@FORCES", "<NATOMS");
  MDI_Register_command("@FORCES", "<PE");
  MDI_Register_command("@FORCES", "<TYPES");
  MDI_Register_command("@FORCES", ">CELL");
  MDI_Register_command("@FORCES", ">CELL_DISPL");
  MDI_Register_command("@FORCES", ">COORDS");
  MDI_Register_command("@FORCES", ">FORCES");
  MDI_Register_command("@FORCES", ">+FORCES");
  MDI_Register_command("@FORCES", "@");
  MDI_Register_command("@FORCES", "@DEFAULT");
  MDI_Register_command("@FORCES", "@COORDS");
  MDI_Register_command("@FORCES", "@FORCES");
  MDI_Register_command("@FORCES", "@ENDSTEP");
  MDI_Register_command("@FORCES", "EXIT");
=======
  // if the mdi/engine fix is not already present, add it now

  bool added_mdi_engine_fix = false;
  auto fixes = modify->get_fix_by_style("mdi/engine");
  if (fixes.size() == 0) {
    added_mdi_engine_fix = true;
    mdi_fix = (FixMDIEngine *) modify->add_fix("MDI_ENGINE_INTERNAL all mdi/engine");
  } else
    mdi_fix = (FixMDIEngine *) fixes.front();

  // check that LAMMPS is setup as a compatible MDI engine

  if (narg > 0) error->all(FLERR, "Illegal mdi/engine command");

  if (atom->tag_enable == 0) error->all(FLERR, "Cannot use mdi/engine without atom IDs");

  if (atom->tag_consecutive() == 0) error->all(FLERR, "mdi/engine requires consecutive atom IDs");

  // endless engine loop, responding to driver commands

  char *command;

  while (true) {

    // mdi/engine command only recognizes three nodes
    // DEFAULT, INIT_MD, INIT_OPTG

    command = mdi_fix->engine_mode("@DEFAULT");

    // MDI commands for dynamics or minimization

    if (strcmp(command, "@INIT_MD") == 0) {
      command = mdi_md();
      if (strcmp(command, "EXIT")) break;

    } else if (strcmp(command, "@INIT_OPTG") == 0) {
      command = mdi_optg();
      if (strcmp(command, "EXIT")) break;

    } else if (strcmp(command, "EXIT") == 0) {
      break;

    } else
      error->all(FLERR, "MDI node exited with invalid command: {}", command);
  }

  // remove mdi/engine fix if instantiated here by mdi/engine
>>>>>>> 9b989b18

  // node at END_OF_STEP location in timestep

  MDI_Register_node("@ENDSTEP");
  MDI_Register_command("@ENDSTEP", "<@");
  MDI_Register_command("@ENDSTEP", "<ENERGY");
  MDI_Register_command("@ENDSTEP", "@");
  MDI_Register_command("@ENDSTEP", "@DEFAULT");
  MDI_Register_command("@ENDSTEP", "@COORDS");
  MDI_Register_command("@ENDSTEP", "@FORCES");
  MDI_Register_command("@ENDSTEP", "@ENDSTEP");
  MDI_Register_command("@ENDSTEP", "EXIT");

  // ------------------------------------
  // custom commands and nodes which LAMMPS supports
  // max length for a command is currently 11 chars in MDI
  // ------------------------------------

  MDI_Register_command("@DEFAULT", "NBYTES");
  MDI_Register_command("@DEFAULT", "COMMAND");
  MDI_Register_command("@DEFAULT", "COMMANDS");
  MDI_Register_command("@DEFAULT", "INFILE");
  MDI_Register_command("@DEFAULT", "EVAL");
  MDI_Register_command("@DEFAULT", "RESET_BOX");
  MDI_Register_command("@DEFAULT", "CREATE_ATOM");
  MDI_Register_command("@DEFAULT", "CREATE_ID");
  MDI_Register_command("@DEFAULT", "CREATE_TYPE");
  MDI_Register_command("@DEFAULT", "CREATE_X");
  MDI_Register_command("@DEFAULT", "CREATE_V");
  MDI_Register_command("@DEFAULT", "CREATE_IMG");
  MDI_Register_command("@DEFAULT", "CREATE_GO");
  MDI_Register_command("@DEFAULT", ">NATOMS");
  MDI_Register_command("@DEFAULT", "<KE");
  MDI_Register_command("@DEFAULT", "<PE");
  MDI_Register_command("@DEFAULT", "<PRESSURE");
  MDI_Register_command("@DEFAULT", "<PTENSOR");
}

/* ----------------------------------------------------------------------
   run  MD simulation under control of driver one step at a time
---------------------------------------------------------------------- */

void MDIEngine::mdi_md()
{
  //int ifix = modify->find_fix_by_style("mdi/engine2");
  //bool added_mdi_engine_fix = false;
  //if (ifix < 0) {

  // NOTE: delete fix if already defined ?
  // also delete in destructor if defined
  // remove mdi/engine fix this method instantiated
  //modify->delete_fix("MDI_ENGINE_INTERNAL");

  modify->add_fix("MDI_ENGINE_INTERNAL all mdi/engine");
  int ifix = modify->find_fix_by_style("mdi/engine");
  mdi_fix = static_cast<FixMDIEngine *>(modify->fix[ifix]);
  mdi_fix->mdi_engine = this;

  // initialize a new MD simulation

  update->whichflag = 1;
  timer->init_timeout();
  update->nsteps = 1;
  update->ntimestep = 0;
  update->firststep = update->ntimestep;
  update->laststep = update->ntimestep + update->nsteps;
  update->beginstep = update->firststep;
  update->endstep = update->laststep;

  lmp->init();

  // engine is now at @INIT_MD node
  // receive any commands driver may wish to send

  engine_node("@INIT_MD");
  if (strcmp(mdicmd,"@DEFAULT") == 0 || strcmp(mdicmd,"EXIT") == 0) return;

  // setup the MD simulation

  update->integrate->setup(1);

  // run MD one step at a time until driver sends @DEFAULT or EXIT
  // driver can communicate with LAMMPS within each timestep 
  // by sending a node command which matches a method in FixMDIEngine

  while (true) {
    update->whichflag = 1;
    timer->init_timeout();
    update->nsteps += 1;
    update->laststep += 1;
    update->endstep = update->laststep;
    output->next = update->ntimestep + 1;

    // single MD timestep

    update->integrate->run(1);

    // driver triggers end of MD loop by senging @DEFAULT or EXIT

    if (strcmp(mdicmd,"@DEFAULT") == 0 || strcmp(mdicmd,"EXIT") == 0) return;
  }
}

/* ----------------------------------------------------------------------
   perform minimization under control of driver
---------------------------------------------------------------------- */

void MDIEngine::mdi_optg()
{
  // initialize an energy minization

  Minimize *minimizer = new Minimize(lmp);

  // setup the minimizer in a way that ensures optimization
  // will continue until MDI driver exits

  update->etol = std::numeric_limits<double>::min();
  update->ftol = std::numeric_limits<double>::min();
  update->nsteps = std::numeric_limits<int>::max();
  update->max_eval = std::numeric_limits<int>::max();

  update->whichflag = 2;
  update->beginstep = update->firststep = update->ntimestep;
  update->endstep = update->laststep = update->firststep + update->nsteps;

  lmp->init();

  // engine is now at @INIT_OPTG node

  engine_node("@INIT_OPTG");

  if (strcmp(mdicmd,"@DEFAULT") == 0 || strcmp(mdicmd,"EXIT") == 0) return;

  // setup the minimization

  update->minimize->setup();

  if (strcmp(mdicmd,"@DEFAULT") == 0 || strcmp(mdicmd,"EXIT") == 0) return;

  // Start a minimization, which is configured to run (essentially)
  //       infinite steps.  When the driver sends the EXIT command,
  //       the minimizer's energy and force tolerances are set to
  //       extremely large values, causing the minimization to end.

  update->minimize->iterate(update->nsteps);

  // return if driver sends @DEFAULT or EXIT

  if (strcmp(mdicmd,"@DEFAULT") == 0 || strcmp(mdicmd,"EXIT") == 0) return;

  error->all(FLERR,
             fmt::format("MDI reached end of OPTG simulation "
                         "with invalid command: {}",mdicmd));
}

// ----------------------------------------------------------------------
// ----------------------------------------------------------------------
// responses to standard MDI driver commands
// ----------------------------------------------------------------------
// ----------------------------------------------------------------------

/* ----------------------------------------------------------------------
   >CHARGES command
   receive vector of 1 double for all atoms
   atoms are ordered by atomID, 1 to Natoms
   assumes all atoms already exist
---------------------------------------------------------------------- */

void MDIEngine::receive_double1(int which)
{
  reallocate();

  int ierr = MDI_Recv(buf1,atom->natoms,MDI_DOUBLE,mdicomm);
  if (ierr) error->all(FLERR,"MDI: >double1 data");
  MPI_Bcast(buf1,atom->natoms,MPI_DOUBLE,0,world);

  // extract onwed atom value
  // use atomID to index into ordered buf3

  tagint *tag = atom->tag;
  int nlocal = atom->nlocal;

  int ilocal;

  if (which == CHARGE) {
    double *q = atom->q;
    for (int i = 0; i < nlocal; i++) {
      ilocal = static_cast<int> (tag[i]) - 1;
      q[i] = buf1[ilocal];
    }
  }
}

/* ----------------------------------------------------------------------
   >TYPES command
   receive vector of 1 int for all atoms
   atoms are ordered by atomID, 1 to Natoms
   assumes all atoms already exist
---------------------------------------------------------------------- */

void MDIEngine::receive_int1(int which)
{
  reallocate();

  int ierr = MDI_Recv(ibuf1,atom->natoms,MDI_INT,mdicomm);
  if (ierr) error->all(FLERR,"MDI: >int1 data");
  MPI_Bcast(ibuf1,atom->natoms,MPI_INT,0,world);

  // extract onwed atom value
  // use atomID to index into ordered buf3

  tagint *tag = atom->tag;
  int nlocal = atom->nlocal;

  int ilocal;

  if (which == TYPE) {
    int *type = atom->type;
    for (int i = 0; i < nlocal; i++) {
      ilocal = static_cast<int> (tag[i]) - 1;
      type[i] = ibuf1[ilocal];
    }
  }
}

/* ----------------------------------------------------------------------
   >COORDS, >FORCES commands
   receive vector of 3 doubles for all atoms
   atoms are ordered by atomID, 1 to Natoms
   assumes all atoms already exist
   for which = COORD, assumes atom displacement is small
---------------------------------------------------------------------- */

void MDIEngine::receive_double3(int which, int addflag)
{
  reallocate();

  int ierr = MDI_Recv(buf3,3*atom->natoms,MDI_DOUBLE,mdicomm);
  if (ierr) error->all(FLERR,"MDI: >double3 data");
  MPI_Bcast(buf3,3*atom->natoms,MPI_DOUBLE,0,world);

  // extract owned atom values
  // use atomID to index into ordered buf3

  tagint *tag = atom->tag;
  int nlocal = atom->nlocal;

  int ilocal;

  if (which == COORD) {
    double **x = atom->x;
    for (int i = 0; i < nlocal; i++) {
      ilocal = static_cast<int> (tag[i]) - 1;
      x[i][0] = buf3[3*ilocal+0] * mdi2lmp_length;
      x[i][1] = buf3[3*ilocal+1] * mdi2lmp_length;
      x[i][2] = buf3[3*ilocal+2] * mdi2lmp_length;
    }
  } else if (which == FORCE) {
    if (!addflag) {
      double **f = atom->f;
      for (int i = 0; i < nlocal; i++) {
        ilocal = static_cast<int> (tag[i]) - 1;
        f[i][0] = buf3[3*ilocal+0] * mdi2lmp_force;
        f[i][1] = buf3[3*ilocal+1] * mdi2lmp_force;
        f[i][2] = buf3[3*ilocal+2] * mdi2lmp_force;
      }
    } else {
      double **f = atom->f;
      for (int i = 0; i < nlocal; i++) {
        ilocal = static_cast<int> (tag[i]) - 1;
        f[i][0] += buf3[3*ilocal+0] * mdi2lmp_force;
        f[i][1] += buf3[3*ilocal+1] * mdi2lmp_force;
        f[i][2] += buf3[3*ilocal+2] * mdi2lmp_force;
      }
    }
  }

  // NOTE: these operations cannot be done in the middle
  //       of an arbitrary timestep, only when reneighboring is done

  /*
  // ensure atoms are in current box & update box via shrink-wrap
  // has to be be done before invoking Irregular::migrate_atoms()
  //   since it requires atoms be inside simulation box

  if (domain->triclinic) domain->x2lamda(atom->nlocal);
  domain->pbc();
  domain->reset_box();
  if (domain->triclinic) domain->lamda2x(atom->nlocal);

  // move atoms to new processors via irregular() only needed if
  // migrate_check() says an atom moves too far

  if (domain->triclinic) domain->x2lamda(atom->nlocal);
  if (irregular->migrate_check()) irregular->migrate_atoms();
  if (domain->triclinic) domain->lamda2x(atom->nlocal);
  */
}

/* ----------------------------------------------------------------------
   <CHARGE, <MASSES commands
   send vector of 1 double for all atoms
   atoms are ordered by atomID, 1 to Natoms
---------------------------------------------------------------------- */

void MDIEngine::send_double1(int which)
{
  reallocate();
  memset(buf1,0,atom->natoms*sizeof(double));

  // use atomID to index into ordered buf1

  tagint *tag = atom->tag;
  int nlocal = atom->nlocal;

  int ilocal;

  if (which == CHARGE) {
    double *q = atom->q;
    for (int i = 0; i < nlocal; i++) {
      ilocal = static_cast<int> (tag[i]) - 1;
      buf1[ilocal] = q[i];
    }
  } else if (which == MASS) {
    double *mass = atom->mass;
    double *rmass = atom->rmass;
    if (rmass) {
      for (int i = 0; i < nlocal; i++) {
        ilocal = static_cast<int> (tag[i]) - 1;
        buf1[ilocal] = rmass[i];
      }
    } else {
      int *type = atom->type;
      for (int i = 0; i < nlocal; i++) {
        ilocal = static_cast<int> (tag[i]) - 1;
        buf1[ilocal] = mass[type[i]];
      }
    }
  }

  MPI_Reduce(buf1,buf1all,atom->natoms,MPI_DOUBLE,MPI_SUM,0,world);

  int ierr = MDI_Send(buf1all,atom->natoms,MDI_DOUBLE,mdicomm);
  if (ierr) error->all(FLERR,"MDI: <double1 data");
}

/* ----------------------------------------------------------------------
   <TYPES command
   send vector of 1 int for all atoms
   atoms are ordered by atomID, 1 to Natoms
---------------------------------------------------------------------- */

void MDIEngine::send_int1(int which)
{
  reallocate();
  memset(ibuf1,0,atom->natoms*sizeof(int));

  // use atomID to index into ordered buf1

  tagint *tag = atom->tag;
  int nlocal = atom->nlocal;

  int ilocal;

  if (which == TYPE) {
    int *type = atom->type;
    for (int i = 0; i < nlocal; i++) {
      ilocal = static_cast<int> (tag[i]) - 1;
      ibuf1[ilocal] = type[i];
    }
  }

  MPI_Reduce(ibuf1,ibuf1all,atom->natoms,MPI_INT,MPI_SUM,0,world);

  int ierr = MDI_Send(ibuf1all,atom->natoms,MDI_INT,mdicomm);
  if (ierr) error->all(FLERR,"MDI: <int1 data");
}

/* ----------------------------------------------------------------------
   <COORDS, <FORCES commands
   send vector of 3 doubles for all atoms
   atoms are ordered by atomID, 1 to Natoms
---------------------------------------------------------------------- */

void MDIEngine::send_double3(int which)
{
  reallocate();
  memset(buf3,0,3*atom->natoms*sizeof(double));

  // use atomID to index into ordered buf3

  tagint *tag = atom->tag;
  int nlocal = atom->nlocal;

  int ilocal;

  if (which == COORD) {
    double **x = atom->x;
    for (int i = 0; i < nlocal; i++) {
      ilocal = static_cast<int> (tag[i]) - 1;
      buf3[3*ilocal+0] = x[i][0] * lmp2mdi_length;
      buf3[3*ilocal+1] = x[i][1] * lmp2mdi_length;
      buf3[3*ilocal+2] = x[i][2] * lmp2mdi_length;
    }
  } else if (which == FORCE) {
    double **f = atom->f;
    for (int i = 0; i < nlocal; i++) {
      ilocal = static_cast<int> (tag[i]) - 1;
      buf3[3*ilocal+0] = f[i][0] * lmp2mdi_force;
      buf3[3*ilocal+1] = f[i][1] * lmp2mdi_force;
      buf3[3*ilocal+2] = f[i][2] * lmp2mdi_force;
    }
  }

  MPI_Reduce(buf3,buf3all,3*atom->natoms,MPI_DOUBLE,MPI_SUM,0,world);

  int ierr = MDI_Send(buf3all,3*atom->natoms,MDI_DOUBLE,mdicomm);
  if (ierr) error->all(FLERR,"MDI: <double3 data");
}

/* ----------------------------------------------------------------------
   <LABELS command
   convert atom type to string for each atom
   atoms are ordered by atomID, 1 to Natoms
---------------------------------------------------------------------- */

void MDIEngine::send_labels()
{
  char *labels = new char[atom->natoms * MDI_LABEL_LENGTH];
  memset(labels,' ',atom->natoms * MDI_LABEL_LENGTH);

  // NOTE: this loop will not work in parallel

  for (int iatom = 0; iatom < atom->natoms; iatom++) {
    std::string label = std::to_string(atom->type[iatom]);
    int label_len = std::min(int(label.length()), MDI_LABEL_LENGTH);
    strncpy(&labels[iatom * MDI_LABEL_LENGTH], label.c_str(), label_len);
  }

  int ierr = MDI_Send(labels,atom->natoms*MDI_LABEL_LENGTH,MDI_CHAR,mdicomm);
  if (ierr) error->all(FLERR,"MDI: <LABELS data");

  delete [] labels;
}

/* ----------------------------------------------------------------------
   <ENERGY command
   send total energy = PE + KE
---------------------------------------------------------------------- */

void MDIEngine::send_total_energy()
{
  double potential_energy = pe->compute_scalar();
  double kinetic_energy = ke->compute_scalar();
  double total_energy = potential_energy + kinetic_energy;
  total_energy *= lmp2mdi_energy;

  int ierr = MDI_Send(&total_energy,1,MDI_DOUBLE,mdicomm);
  if (ierr) error->all(FLERR,"MDI: <ENERGY data");
}

/* ----------------------------------------------------------------------
   <PE command
   send potential energy
---------------------------------------------------------------------- */

void MDIEngine::send_pe()
{
  double potential_energy = pe->compute_scalar();
  potential_energy *= lmp2mdi_energy;

  int ierr = MDI_Send(&potential_energy,1,MDI_DOUBLE,mdicomm);
  if (ierr) error->all(FLERR,"MDI: <PE data");
}

/* ----------------------------------------------------------------------
   <KE command
   send kinetic energy
---------------------------------------------------------------------- */

void MDIEngine::send_ke()
{
  double kinetic_energy = ke->compute_scalar();
  kinetic_energy *= lmp2mdi_energy;

  int ierr = MDI_Send(&kinetic_energy,1,MDI_DOUBLE,mdicomm);
  if (ierr) error->all(FLERR,"MDI: <KE data");
}

/* ----------------------------------------------------------------------
   <CELL command
   send simulation box edge vectors
---------------------------------------------------------------------- */

void MDIEngine::send_cell()
{
  double celldata[9];

  celldata[0] = domain->boxhi[0] - domain->boxlo[0];
  celldata[1] = 0.0;
  celldata[2] = 0.0;
  celldata[3] = domain->xy;
  celldata[4] = domain->boxhi[1] - domain->boxlo[1];
  celldata[5] = 0.0;
  celldata[6] = domain->xz;
  celldata[7] = domain->yz;
  celldata[8] = domain->boxhi[2] - domain->boxlo[2];

  for (int icell = 0; icell < 9; icell++) 
    celldata[icell] *= lmp2mdi_length;

  int ierr = MDI_Send(celldata,9,MDI_DOUBLE,mdicomm);
  if (ierr) error->all(FLERR,"MDI: <CELL data");
}

/* ----------------------------------------------------------------------
   >CELL command
   reset the simulation box edge vectors
   in conjunction with >CELL_DISPL this can adjust box arbitrarily
---------------------------------------------------------------------- */

void MDIEngine::receive_cell()
{
  double celldata[9];

  int ierr = MDI_Recv(celldata,9,MDI_DOUBLE,mdicomm);
  if (ierr) error->all(FLERR, "MDI: >CELL data");
  MPI_Bcast(celldata,9,MPI_DOUBLE,0,world);

  for (int icell = 0; icell < 9; icell++) 
    celldata[icell] *= mdi2lmp_length;

  // error check that edge vectors match LAMMPS triclinic requirement

  if (celldata[1] != 0.0 || celldata[2] != 0.0 || celldata[5] != 0.0)
    error->all(FLERR,"MDI: Received cell edges are not LAMMPS compatible");

  // convert atoms to lamda coords before changing box

  domain->x2lamda(atom->nlocal);

  // convert celldata to new boxlo, boxhi, and tilt factors

  domain->boxhi[0] = celldata[0] + domain->boxlo[0];
  domain->boxhi[1] = celldata[4] + domain->boxlo[1];
  domain->boxhi[2] = celldata[8] + domain->boxlo[2];

  domain->xy = celldata[3];
  domain->xz = celldata[6];
  domain->yz = celldata[7];

  // reset all Domain variables that depend on box size/shape
  // convert atoms coords back to new box coords

  domain->set_global_box();
  domain->set_local_box();
  domain->lamda2x(atom->nlocal);
}

/* ----------------------------------------------------------------------
   <CELL_DISPL command
   send simulation box origin = lower-left corner
---------------------------------------------------------------------- */

void MDIEngine::send_celldispl()
{
  double celldata[3];

  celldata[0] = domain->boxlo[0];
  celldata[1] = domain->boxlo[1];
  celldata[2] = domain->boxlo[2];

  for (int icell = 0; icell < 3; icell++)
    celldata[icell] *= lmp2mdi_length;

  int ierr = MDI_Send(celldata,3,MDI_DOUBLE,mdicomm);
  if (ierr) error->all(FLERR,"MDI: <CELL_DISPLS data");
}

/* ----------------------------------------------------------------------
   >CELL_DISPL command
   reset simulation box origin = lower-left corner
---------------------------------------------------------------------- */

void MDIEngine::receive_celldispl()
{
  double celldata[3];
  int ierr = MDI_Recv(celldata,3,MDI_DOUBLE,mdicomm);
  if (ierr) 
    error->all(FLERR,"MDI: >CELL_DISPLS data");
  MPI_Bcast(celldata,3,MPI_DOUBLE,0,world);

  for (int icell = 0; icell < 3; icell++)
    celldata[icell] *= mdi2lmp_length;

  // convert atoms to lamda coords before changing box

  domain->x2lamda(atom->nlocal);

  // convert celldata to new boxlo and boxhi
  
  double old_boxlo[3];
  old_boxlo[0] = domain->boxlo[0];
  old_boxlo[1] = domain->boxlo[1];
  old_boxlo[2] = domain->boxlo[2];

  domain->boxlo[0] = celldata[0];
  domain->boxlo[1] = celldata[1];
  domain->boxlo[2] = celldata[2];

  domain->boxhi[0] += domain->boxlo[0] - old_boxlo[0];
  domain->boxhi[1] += domain->boxlo[1] - old_boxlo[1];
  domain->boxhi[2] += domain->boxlo[2] - old_boxlo[2];

  // reset all Domain variables that depend on box origin
  // convert atoms coords back to new box coords

  domain->set_global_box();
  domain->set_local_box();
  domain->lamda2x(atom->nlocal);
}

// ----------------------------------------------------------------------
// ----------------------------------------------------------------------
// responses to custom LAMMPS MDI commands
// ----------------------------------------------------------------------
// ----------------------------------------------------------------------

/* ----------------------------------------------------------------------
   NBYTES command
   store received value in nbytes
   for use by a subsequent command, e.g. ones that send strings
---------------------------------------------------------------------- */

void MDIEngine::nbytes_command()
{
  int ierr = MDI_Recv(&nbytes,1,MDI_INT,mdicomm);
  if (ierr) error->all(FLERR,"MDI: NBYTES data");
  MPI_Bcast(&nbytes,1,MPI_INT,0,world);
}

/* ----------------------------------------------------------------------
   COMMAND command
   store received value as string of length nbytes
   invoke as a LAMMPS command
---------------------------------------------------------------------- */

void MDIEngine::single_command()
{
  if (nbytes < 0) error->all(FLERR,"MDI: COMMAND nbytes has not been set");

  char *cmd = new char[nbytes+1];
  int ierr = MDI_Recv(cmd,nbytes+1,MDI_CHAR,mdicomm);
  if (ierr) error->all(FLERR,"MDI: COMMAND data");
  MPI_Bcast(cmd,nbytes+1,MPI_CHAR,0,world);
  cmd[nbytes] = '\0';

  lammps_command(lmp,cmd);

  delete [] cmd;
}

/* ----------------------------------------------------------------------
   COMMANDS command
   store received value as multi-line string of length nbytes
   invoke as multiple LAMMPS commands
---------------------------------------------------------------------- */

void MDIEngine::many_commands()
{
  if (nbytes < 0) error->all(FLERR,"MDI: COMMANDS nbytes has not been set");

  char *cmds = new char[nbytes+1];
  int ierr = MDI_Recv(cmds, nbytes+1, MDI_CHAR, mdicomm);
  if (ierr) error->all(FLERR,"MDI: COMMANDS data");
  MPI_Bcast(cmds,nbytes+1,MPI_CHAR,0,world);
  cmds[nbytes] = '\0';
  
  lammps_commands_string(lmp,cmds);
  
  delete [] cmds;
}

/* ----------------------------------------------------------------------
   INFILE command
   store received value as infile of length length_param
   invoke as a LAMMPS input script
---------------------------------------------------------------------- */

void MDIEngine::infile()
{
  if (nbytes < 0) error->all(FLERR,"MDI: INFILE nbytes has not been set");

  char *infile = new char[nbytes+1];
  int ierr = MDI_Recv(infile,nbytes+1,MDI_CHAR,mdicomm);
  if (ierr) error->all(FLERR,"MDI: INFILE data");
  MPI_Bcast(infile,nbytes+1,MPI_CHAR,0,world);
  infile[nbytes] = '\0';

  lammps_file(lmp,infile);

  delete [] infile;
}

/* ----------------------------------------------------------------------
   EVAL command
   compute forces, energy, pressure of current system
   can be called multiple times by driver
     for a system that is continuously evolving
   distinguishes between:
     (1) first-time call
     (2) system needs reneighboring
     (3) system does not need reneighboring
   this method does NOT increment timestep
---------------------------------------------------------------------- */

void MDIEngine::evaluate()
{
  // NOTE: ago is not a good test
  //       caller needs to distinguish
  // currently cannot call it interspersed with "delete atoms" calls
  //   b/c whichflag stays set
  // separate issue, need to unset whichflag when done

  if (neighbor->ago < 0) {

    update->whichflag = 1;
    lmp->init(); 
    update->integrate->setup(1);
    update->whichflag = 0;

  } else {

    // insure potential energy and virial are tallied on this step

    update->ntimestep++;
    pe->addstep(update->ntimestep);
    press->addstep(update->ntimestep);

    int nflag = neighbor->decide();
    if (nflag == 0) {
      comm->forward_comm();
      update->integrate->setup_minimal(0);
      modify->clearstep_compute();
      output->thermo->compute(1);
      modify->addstep_compute(update->ntimestep+1);
    } else {
      update->integrate->setup_minimal(1);
      modify->clearstep_compute();
      output->thermo->compute(1);
      modify->addstep_compute(update->ntimestep+1);
    }
  }
}

/* ----------------------------------------------------------------------
   RESET_BOX command
   wrapper on library reset_box() method
   9 values = boxlo, boxhi, xy, yz, xz
   requires no atoms exist
   allows caller to define a new simulation box
---------------------------------------------------------------------- */

void MDIEngine::reset_box()
{
  int ierr;
  double values[9];

  if (atom->natoms > 0) 
    error->all(FLERR,"MDI RESET_BOX cannot be used when atoms exist");

  ierr = MDI_Recv(values,9,MDI_DOUBLE,mdicomm);
  MPI_Bcast(values,9,MPI_DOUBLE,0,world);

  lammps_reset_box(lmp,&values[0],&values[3],values[6],values[7],values[8]);
}

/* ----------------------------------------------------------------------
   CREATE_ATOM command
   wrapper on library create_atoms() method
   requires simulation box be defined
   allows caller to define a new set of atoms
     with their IDs, types, coords, velocities, image flags
   called in stages via flag
     since MDI plugin mode only allows 1 MDI Send/Recv per MDI command
   assumes current atom->natoms set by >NATOMS command is correct
---------------------------------------------------------------------- */

void MDIEngine::create_atoms(int flag)
{
  int ierr;

  // NOTE: error check on imageint = INT

  if (flag == CREATE_ATOM) {

    if (create_atoms_flag) 
      error->all(FLERR,"MDI CREATE_ATOM already in progress");

    ierr = MDI_Recv(&create_natoms,1,MDI_INT,mdicomm);
    MPI_Bcast(&create_natoms,1,MPI_INT,0,world);

    create_atoms_flag = 1;
    create_id = nullptr;
    create_type = nullptr;
    create_x = nullptr;
    create_v = nullptr;
    create_image = nullptr;

  } else if (flag == CREATE_ID) {

    if (!create_atoms_flag) error->all(FLERR,"MDI CREATE_ATOM not in progress");
    if (create_id) error->all(FLERR,"MDI CREATE_ATOM already in progress");
    
    int natom = create_natoms;
    memory->create(create_id,natom,"mdi:create_id");
    ierr = MDI_Recv(create_id,natom,MDI_INT,mdicomm);
    MPI_Bcast(create_id,natom,MPI_INT,0,world);

  } else if (flag == CREATE_TYPE) {

    if (!create_atoms_flag) error->all(FLERR,"MDI CREATE_ATOM not in progress");
    if (create_type) error->all(FLERR,"MDI CREATE_ATOM already in progress");

    int natom = create_natoms;
    if (create_type) error->all(FLERR,"MDI CREATE_ATOM already in progress");
    memory->create(create_type,natom,"mdi:create_type");
    ierr = MDI_Recv(create_type,natom,MDI_INT,mdicomm);
    MPI_Bcast(create_type,natom,MPI_INT,0,world);

  } else if (flag == CREATE_X) {

    if (!create_atoms_flag) error->all(FLERR,"MDI CREATE_ATOM not in progress");
    if (create_x) error->all(FLERR,"MDI CREATE_ATOM already in progress");

    int natom = create_natoms;
    if (create_x) error->all(FLERR,"MDI CREATE_ATOM already in progress");
    memory->create(create_x,3*natom,"mdi:create_x");
    ierr = MDI_Recv(create_x,3*natom,MDI_DOUBLE,mdicomm);
    MPI_Bcast(create_x,3*natom,MPI_DOUBLE,0,world);

  } else if (flag == CREATE_V) {

    if (!create_atoms_flag) error->all(FLERR,"MDI CREATE_ATOM not in progress");
    if (create_v) error->all(FLERR,"MDI CREATE_ATOM already in progress");

    int natom = create_natoms;
    if (create_v) error->all(FLERR,"MDI CREATE_ATOM already in progress");
    memory->create(create_v,3*natom,"mdi:create_x");
    ierr = MDI_Recv(create_v,3*natom,MDI_DOUBLE,mdicomm);
    MPI_Bcast(create_v,3*natom,MPI_DOUBLE,0,world);

  } else if (flag == CREATE_IMAGE) {

    if (!create_atoms_flag) error->all(FLERR,"MDI CREATE_ATOM not in progress");
    if (create_image) error->all(FLERR,"MDI CREATE_ATOM already in progress");

    int natom = create_natoms;
    if (create_image) error->all(FLERR,"MDI CREATE_ATOM already in progress");
    memory->create(create_image,natom,"mdi:create_image");
    ierr = MDI_Recv(create_image,natom,MDI_INT,mdicomm);
    MPI_Bcast(create_image,natom,MPI_INT,0,world);

  } else if (flag == CREATE_GO) {

    if (!create_atoms_flag) error->all(FLERR,"MDI CREATE_ATOM not in progress");
    if (!create_type || !create_x)
      error->all(FLERR,"MDI: CREATE_ATOM requires types and coords");
 
    int ncreate = lammps_create_atoms(lmp,create_natoms,create_id,create_type,
                                      create_x,create_v,create_image,1);
    
    if (ncreate != create_natoms) 
      error->all(FLERR, "MDI: CREATE ATOM created atoms != sent atoms");

    // clean up create_atoms state

    create_atoms_flag = 0;
    memory->destroy(create_id);
    memory->destroy(create_type);
    memory->destroy(create_x);
    memory->destroy(create_v);
    memory->destroy(create_image);
  }
}

/* ----------------------------------------------------------------------
   <PRESSURE command
   send scalar pressure value
---------------------------------------------------------------------- */

void MDIEngine::send_pressure()
{
  double pressure = press->compute_scalar();
  pressure *= lmp2mdi_pressure;

  int ierr = MDI_Send(&pressure, 1, MDI_DOUBLE, mdicomm);
  if (ierr) error->all(FLERR,"MDI: <PRESSURE data");
}

/* ----------------------------------------------------------------------
   <PTENSOR command
   send 6-component pressure tensor
---------------------------------------------------------------------- */

void MDIEngine::send_ptensor()
{
  double ptensor[6];
  press->compute_vector();
  for (int i = 0; i < 6; i++)
    ptensor[i] = press->vector[i] * lmp2mdi_pressure;

  int ierr = MDI_Send(ptensor,6,MDI_DOUBLE,mdicomm);
  if (ierr) error->all(FLERR,"MDI: <PTENSOR data");
}

// ----------------------------------------------------------------------
// ----------------------------------------------------------------------
// additional methods
// ----------------------------------------------------------------------
// ----------------------------------------------------------------------

/* ----------------------------------------------------------------------
   reallocate storage for all atoms if necessary
------------------------------------------------------------------------- */

void MDIEngine::reallocate()
{
  if (atom->natoms <= maxbuf) return;

  if (3*atom->natoms > MAXSMALLINT)
    error->all(FLERR,"Natoms too large to use with mdi engine");

  maxbuf = atom->natoms;

  memory->destroy(ibuf1);
  memory->destroy(buf1);
  memory->destroy(buf3);

  memory->destroy(ibuf1all);
  memory->destroy(buf1all);
  memory->destroy(buf3all);

  memory->create(ibuf1,maxbuf,"mdi:ibuf1");
  memory->create(buf1,maxbuf,"mdi:buf1");
  memory->create(buf3,3*maxbuf,"mdi:buf3");

  memory->create(ibuf1all,maxbuf,"mdi:ibuf1all");
  memory->create(buf1all,maxbuf,"mdi:buf1all");
  memory->create(buf3all,3*maxbuf,"mdi:buf3all");
}

/* ----------------------------------------------------------------------
   MDI to/from LAMMPS conversion factors
------------------------------------------------------------------------- */

void MDIEngine::unit_conversions()
{
  double angstrom_to_bohr,kelvin_to_hartree,ev_to_hartree;

  MDI_Conversion_factor("angstrom","bohr",&angstrom_to_bohr);
  MDI_Conversion_factor("kelvin_energy","hartree",&kelvin_to_hartree);
  MDI_Conversion_factor("electron_volt","hartree",&ev_to_hartree);

  // length units

  mdi2lmp_length = 1.0;
  lmp2mdi_length = 1.0;

  if (lmpunits == REAL || lmpunits == METAL) {
    lmp2mdi_length = angstrom_to_bohr;
    mdi2lmp_length = 1.0 / angstrom_to_bohr;
  }

  // energy units

  mdi2lmp_energy = 1.0;
  lmp2mdi_energy = 1.0;

  if (lmpunits == REAL) {
    lmp2mdi_energy = kelvin_to_hartree / force->boltz;
    mdi2lmp_energy = force->boltz / kelvin_to_hartree;
  } else if (lmpunits == METAL) {
    lmp2mdi_energy = ev_to_hartree;
    mdi2lmp_energy = 1.0 / ev_to_hartree;
  }

  // force units

  mdi2lmp_force = 1.0;
  lmp2mdi_force = 1.0;

  if (lmpunits == REAL) {
    lmp2mdi_force = (kelvin_to_hartree / force->boltz) / angstrom_to_bohr;
    mdi2lmp_force = 1.0 / lmp2mdi_force;
  } else if (lmpunits == METAL) {
    lmp2mdi_force = ev_to_hartree / angstrom_to_bohr;
    mdi2lmp_force = angstrom_to_bohr / ev_to_hartree;
  }

  // pressure units

  mdi2lmp_pressure = 1.0;
  lmp2mdi_pressure = 1.0;

  // velocity units

  mdi2lmp_velocity = 1.0;
  lmp2mdi_velocity = 1.0;
}<|MERGE_RESOLUTION|>--- conflicted
+++ resolved
@@ -26,17 +26,12 @@
 #include "domain.h"
 #include "error.h"
 #include "fix_mdi_engine.h"
-<<<<<<< HEAD
 #include "force.h"
 #include "group.h"
 #include "input.h"
 //#include "irregular.h"
 #include "library.h"
 #include "memory.h"
-=======
-#include "integrate.h"
-#include "mdi.h"
->>>>>>> 9b989b18
 #include "min.h"
 #include "modify.h"
 #include "neighbor.h"
@@ -45,12 +40,7 @@
 #include "timer.h"
 #include "update.h"
 
-<<<<<<< HEAD
 #include <mdi.h>
-=======
-#include <cstring>
-#include <limits>
->>>>>>> 9b989b18
 
 using namespace LAMMPS_NS;
 
@@ -599,7 +589,6 @@
   MDI_Register_command("@COORDS", "@ENDSTEP");
   MDI_Register_command("@COORDS", "EXIT");
 
-<<<<<<< HEAD
   // node at POST_FORCE location in timestep
 
   MDI_Register_node("@FORCES");
@@ -629,55 +618,6 @@
   MDI_Register_command("@FORCES", "@FORCES");
   MDI_Register_command("@FORCES", "@ENDSTEP");
   MDI_Register_command("@FORCES", "EXIT");
-=======
-  // if the mdi/engine fix is not already present, add it now
-
-  bool added_mdi_engine_fix = false;
-  auto fixes = modify->get_fix_by_style("mdi/engine");
-  if (fixes.size() == 0) {
-    added_mdi_engine_fix = true;
-    mdi_fix = (FixMDIEngine *) modify->add_fix("MDI_ENGINE_INTERNAL all mdi/engine");
-  } else
-    mdi_fix = (FixMDIEngine *) fixes.front();
-
-  // check that LAMMPS is setup as a compatible MDI engine
-
-  if (narg > 0) error->all(FLERR, "Illegal mdi/engine command");
-
-  if (atom->tag_enable == 0) error->all(FLERR, "Cannot use mdi/engine without atom IDs");
-
-  if (atom->tag_consecutive() == 0) error->all(FLERR, "mdi/engine requires consecutive atom IDs");
-
-  // endless engine loop, responding to driver commands
-
-  char *command;
-
-  while (true) {
-
-    // mdi/engine command only recognizes three nodes
-    // DEFAULT, INIT_MD, INIT_OPTG
-
-    command = mdi_fix->engine_mode("@DEFAULT");
-
-    // MDI commands for dynamics or minimization
-
-    if (strcmp(command, "@INIT_MD") == 0) {
-      command = mdi_md();
-      if (strcmp(command, "EXIT")) break;
-
-    } else if (strcmp(command, "@INIT_OPTG") == 0) {
-      command = mdi_optg();
-      if (strcmp(command, "EXIT")) break;
-
-    } else if (strcmp(command, "EXIT") == 0) {
-      break;
-
-    } else
-      error->all(FLERR, "MDI node exited with invalid command: {}", command);
-  }
-
-  // remove mdi/engine fix if instantiated here by mdi/engine
->>>>>>> 9b989b18
 
   // node at END_OF_STEP location in timestep
 
