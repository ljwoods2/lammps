--- conflicted
+++ resolved
@@ -387,12 +387,8 @@
     auto found = region_map->find(name);
     if (found != region_map->end()) region_map->erase(name);
 
-<<<<<<< HEAD
-    for (auto &iregion : lmp->domain->get_region_by_style(name)) lmp->domain->delete_region(iregion);
-=======
     for (auto &iregion : lmp->domain->get_region_by_style(name))
       lmp->domain->delete_region(iregion);
->>>>>>> 554db7da
 
   } else if (pstyle == "command") {
 
