--- conflicted
+++ resolved
@@ -298,13 +298,10 @@
     efield_pair = (dynamic_cast<PairLJCutCoulCutDielectric *>(force->pair))->efield;
   else if (strcmp(force->pair_style, "lj/cut/coul/cut/dielectric/omp") == 0)
     efield_pair = (dynamic_cast<PairLJCutCoulCutDielectric *>(force->pair))->efield;
-<<<<<<< HEAD
-=======
   else if (strcmp(force->pair_style, "lj/cut/coul/debye/dielectric") == 0)
     efield_pair = (dynamic_cast<PairLJCutCoulDebyeDielectric *>(force->pair))->efield;
   else if (strcmp(force->pair_style, "lj/cut/coul/debye/dielectric/omp") == 0)
     efield_pair = (dynamic_cast<PairLJCutCoulDebyeDielectric *>(force->pair))->efield;
->>>>>>> aed7bafa
   else if (strcmp(force->pair_style, "coul/long/dielectric") == 0)
     efield_pair = (dynamic_cast<PairCoulLongDielectric *>(force->pair))->efield;
   else if (strcmp(force->pair_style, "coul/cut/dielectric") == 0)
