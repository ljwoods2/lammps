// clang-format off
/* ----------------------------------------------------------------------
   LAMMPS - Large-scale Atomic/Molecular Massively Parallel Simulator
   https://www.lammps.org/, Sandia National Laboratories
   Steve Plimpton, sjplimp@sandia.gov

   Copyright (2003) Sandia Corporation.  Under the terms of Contract
   DE-AC04-94AL85000 with Sandia Corporation, the U.S. Government retains
   certain rights in this software.  This software is distributed under
   the GNU General Public License.

   See the README file in the top-level LAMMPS directory.
------------------------------------------------------------------------- */

/* ----------------------------------------------------------------------
   Contributing authors: Chris Lorenz and Mark Stevens (SNL)
------------------------------------------------------------------------- */

#include "bond_quartic.h"

#include "atom.h"
#include "comm.h"
#include "error.h"
#include "force.h"
#include "memory.h"
#include "neighbor.h"
#include "pair.h"

#include <cmath>

#include "math_const.h"

using namespace LAMMPS_NS;
using namespace MathConst;

/* ---------------------------------------------------------------------- */

<<<<<<< HEAD
BondQuartic::BondQuartic(LAMMPS *lmp) : Bond(lmp)
{
  partial_flag = 1;
  TWO_1_3 = pow(2.0,(1.0/3.0));
}
=======
BondQuartic::BondQuartic(LAMMPS *lmp) : Bond(lmp), k(nullptr),
  b1(nullptr), b2(nullptr), rc(nullptr), u0(nullptr) {}
>>>>>>> 01bbb284

/* ---------------------------------------------------------------------- */

BondQuartic::~BondQuartic()
{
  if (allocated) {
    memory->destroy(setflag);
    memory->destroy(k);
    memory->destroy(b1);
    memory->destroy(b2);
    memory->destroy(rc);
    memory->destroy(u0);
  }
}

/* ---------------------------------------------------------------------- */

void BondQuartic::compute(int eflag, int vflag)
{
  int i1,i2,n,m,type,itype,jtype;
  double delx,dely,delz,ebond,fbond,evdwl,fpair;
  double r,rsq,dr,r2,ra,rb,sr2,sr6;

  ebond = evdwl = sr6 = 0.0;
  ev_init(eflag,vflag);

  // insure pair->ev_tally() will use 1-4 virial contribution

  if (vflag_global == VIRIAL_FDOTR)
    force->pair->vflag_either = force->pair->vflag_global = 1;

  double **cutsq = force->pair->cutsq;
  double **x = atom->x;
  double **f = atom->f;
  int **bondlist = neighbor->bondlist;
  int nbondlist = neighbor->nbondlist;
  int nlocal = atom->nlocal;
  int newton_bond = force->newton_bond;

  for (n = 0; n < nbondlist; n++) {

    // skip bond if already broken

    if (bondlist[n][2] <= 0) continue;

    i1 = bondlist[n][0];
    i2 = bondlist[n][1];
    type = bondlist[n][2];

    delx = x[i1][0] - x[i2][0];
    dely = x[i1][1] - x[i2][1];
    delz = x[i1][2] - x[i2][2];

    rsq = delx*delx + dely*dely + delz*delz;

    // if bond breaks, set type to 0
    //   both in temporary bondlist and permanent bond_type
    // if this proc owns both atoms,
    //   negate bond_type twice if other atom stores it
    // if other proc owns 2nd atom, other proc will also break bond

    if (rsq > rc[type]*rc[type]) {
      bondlist[n][2] = 0;
      for (m = 0; m < atom->num_bond[i1]; m++)
        if (atom->bond_atom[i1][m] == atom->tag[i2])
          atom->bond_type[i1][m] = 0;
      if (i2 < atom->nlocal)
        for (m = 0; m < atom->num_bond[i2]; m++)
          if (atom->bond_atom[i2][m] == atom->tag[i1])
            atom->bond_type[i2][m] = 0;
      continue;
    }

    // quartic bond
    // 1st portion is from quartic term
    // 2nd portion is from LJ term cut at 2^(1/6) with eps = sigma = 1.0

    r = sqrt(rsq);
    dr = r - rc[type];
    r2 = dr*dr;
    ra = dr - b1[type];
    rb = dr - b2[type];
    fbond = -k[type]/r * (r2*(ra+rb) + 2.0*dr*ra*rb);

    if (rsq < MY_CUBEROOT2) {
      sr2 = 1.0/rsq;
      sr6 = sr2*sr2*sr2;
      fbond += 48.0*sr6*(sr6-0.5)/rsq;
    }

    if (eflag) {
      ebond = k[type]*r2*ra*rb + u0[type];
      if (rsq < MY_CUBEROOT2) ebond += 4.0*sr6*(sr6-1.0) + 1.0;
    }

    // apply force to each of 2 atoms

    if (newton_bond || i1 < nlocal) {
      f[i1][0] += delx*fbond;
      f[i1][1] += dely*fbond;
      f[i1][2] += delz*fbond;
    }

    if (newton_bond || i2 < nlocal) {
      f[i2][0] -= delx*fbond;
      f[i2][1] -= dely*fbond;
      f[i2][2] -= delz*fbond;
    }

    if (evflag) ev_tally(i1,i2,nlocal,newton_bond,ebond,fbond,delx,dely,delz);

    // subtract out pairwise contribution from 2 atoms via pair->single()
    // required since special_bond = 1,1,1
    // tally energy/virial in pair, using newton_bond as newton flag

    itype = atom->type[i1];
    jtype = atom->type[i2];

    if (rsq < cutsq[itype][jtype]) {
      evdwl = -force->pair->single(i1,i2,itype,jtype,rsq,1.0,1.0,fpair);
      fpair = -fpair;

      if (newton_bond || i1 < nlocal) {
        f[i1][0] += delx*fpair;
        f[i1][1] += dely*fpair;
        f[i1][2] += delz*fpair;
      }
      if (newton_bond || i2 < nlocal) {
        f[i2][0] -= delx*fpair;
        f[i2][1] -= dely*fpair;
        f[i2][2] -= delz*fpair;
      }

      if (evflag) force->pair->ev_tally(i1,i2,nlocal,newton_bond,
                                        evdwl,0.0,fpair,delx,dely,delz);
    }
  }
}

/* ---------------------------------------------------------------------- */

void BondQuartic::allocate()
{
  allocated = 1;
  int n = atom->nbondtypes;

  memory->create(k,n+1,"bond:k");
  memory->create(b1,n+1,"bond:b1");
  memory->create(b2,n+1,"bond:b2");
  memory->create(rc,n+1,"bond:rc");
  memory->create(u0,n+1,"bond:u0");

  memory->create(setflag,n+1,"bond:setflag");
  for (int i = 1; i <= n; i++) setflag[i] = 0;
}

/* ----------------------------------------------------------------------
   set coeffs for one or more types
------------------------------------------------------------------------- */

void BondQuartic::coeff(int narg, char **arg)
{
  if (narg != 6) error->all(FLERR,"Incorrect args for bond coefficients");
  if (!allocated) allocate();

  int ilo,ihi;
  utils::bounds(FLERR,arg[0],1,atom->nbondtypes,ilo,ihi,error);

  double k_one = utils::numeric(FLERR,arg[1],false,lmp);
  double b1_one = utils::numeric(FLERR,arg[2],false,lmp);
  double b2_one = utils::numeric(FLERR,arg[3],false,lmp);
  double rc_one = utils::numeric(FLERR,arg[4],false,lmp);
  double u0_one = utils::numeric(FLERR,arg[5],false,lmp);

  int count = 0;
  for (int i = ilo; i <= ihi; i++) {
    k[i] = k_one;
    b1[i] = b1_one;
    b2[i] = b2_one;
    rc[i] = rc_one;
    u0[i] = u0_one;
    setflag[i] = 1;
    count++;
  }

  if (count == 0) error->all(FLERR,"Incorrect args for bond coefficients");
}

/* ----------------------------------------------------------------------
   check if pair defined and special_bond settings are valid
------------------------------------------------------------------------- */

void BondQuartic::init_style()
{
  if (force->pair == nullptr || force->pair->single_enable == 0)
    error->all(FLERR,"Pair style does not support bond_style quartic");
  if (force->angle || force->dihedral || force->improper)
    error->all(FLERR,
               "Bond style quartic cannot be used with 3,4-body interactions");
  if (atom->molecular == Atom::TEMPLATE)
    error->all(FLERR,
               "Bond style quartic cannot be used with atom style template");

  // special bonds must be 1 1 1

  if (force->special_lj[1] != 1.0 || force->special_lj[2] != 1.0 ||
      force->special_lj[3] != 1.0)
    error->all(FLERR,"Bond style quartic requires special_bonds = 1,1,1");
}

/* ----------------------------------------------------------------------
   return an equilbrium bond length
------------------------------------------------------------------------- */

double BondQuartic::equilibrium_distance(int /*i*/)
{
  return 0.97;
}

/* ----------------------------------------------------------------------
   proc 0 writes out coeffs to restart file
------------------------------------------------------------------------- */

void BondQuartic::write_restart(FILE *fp)
{
  fwrite(&k[1],sizeof(double),atom->nbondtypes,fp);
  fwrite(&b1[1],sizeof(double),atom->nbondtypes,fp);
  fwrite(&b2[1],sizeof(double),atom->nbondtypes,fp);
  fwrite(&rc[1],sizeof(double),atom->nbondtypes,fp);
  fwrite(&u0[1],sizeof(double),atom->nbondtypes,fp);
}

/* ----------------------------------------------------------------------
   proc 0 reads coeffs from restart file, bcasts them
------------------------------------------------------------------------- */

void BondQuartic::read_restart(FILE *fp)
{
  allocate();

  if (comm->me == 0) {
    utils::sfread(FLERR,&k[1],sizeof(double),atom->nbondtypes,fp,nullptr,error);
    utils::sfread(FLERR,&b1[1],sizeof(double),atom->nbondtypes,fp,nullptr,error);
    utils::sfread(FLERR,&b2[1],sizeof(double),atom->nbondtypes,fp,nullptr,error);
    utils::sfread(FLERR,&rc[1],sizeof(double),atom->nbondtypes,fp,nullptr,error);
    utils::sfread(FLERR,&u0[1],sizeof(double),atom->nbondtypes,fp,nullptr,error);
  }
  MPI_Bcast(&k[1],atom->nbondtypes,MPI_DOUBLE,0,world);
  MPI_Bcast(&b1[1],atom->nbondtypes,MPI_DOUBLE,0,world);
  MPI_Bcast(&b2[1],atom->nbondtypes,MPI_DOUBLE,0,world);
  MPI_Bcast(&rc[1],atom->nbondtypes,MPI_DOUBLE,0,world);
  MPI_Bcast(&u0[1],atom->nbondtypes,MPI_DOUBLE,0,world);

  for (int i = 1; i <= atom->nbondtypes; i++) setflag[i] = 1;
}

/* ----------------------------------------------------------------------
   proc 0 writes to data file
------------------------------------------------------------------------- */

void BondQuartic::write_data(FILE *fp)
{
  for (int i = 1; i <= atom->nbondtypes; i++)
    fprintf(fp,"%d %g %g %g %g %g\n",i,k[i],b1[i],b2[i],rc[i],u0[i]);
}

/* ---------------------------------------------------------------------- */

double BondQuartic::single(int type, double rsq, int i, int j,
                           double &fforce)
{
  double r,dr,r2,ra,rb,sr2,sr6;

  if (type <= 0) return 0.0;
  double eng = 0.0;

  // subtract out pairwise contribution from 2 atoms via pair->single()
  // required since special_bond = 1,1,1

  int itype = atom->type[i];
  int jtype = atom->type[j];

  if (rsq < force->pair->cutsq[itype][jtype]) {
    double tmp;
    eng = -force->pair->single(i,j,itype,jtype,rsq,1.0,1.0,tmp);
  }

  // quartic bond
  // 1st portion is from quartic term
  // 2nd portion is from LJ term cut at 2^(1/6) with eps = sigma = 1.0

  r = sqrt(rsq);
  dr = r - rc[type];
  r2 = dr*dr;
  ra = dr - b1[type];
  rb = dr - b2[type];

  eng += k[type]*r2*ra*rb + u0[type];
  fforce = -k[type]/r * (r2*(ra+rb) + 2.0*dr*ra*rb);

  if (rsq < MY_CUBEROOT2) {
    sr2 = 1.0/rsq;
    sr6 = sr2*sr2*sr2;
    eng += 4.0*sr6*(sr6-1.0) + 1.0;
    fforce += 48.0*sr6*(sr6-0.5)/rsq;
  }

  return eng;
}<|MERGE_RESOLUTION|>--- conflicted
+++ resolved
@@ -35,16 +35,11 @@
 
 /* ---------------------------------------------------------------------- */
 
-<<<<<<< HEAD
-BondQuartic::BondQuartic(LAMMPS *lmp) : Bond(lmp)
+BondQuartic::BondQuartic(LAMMPS *lmp) : Bond(lmp), k(nullptr),
+  b1(nullptr), b2(nullptr), rc(nullptr), u0(nullptr)
 {
   partial_flag = 1;
-  TWO_1_3 = pow(2.0,(1.0/3.0));
-}
-=======
-BondQuartic::BondQuartic(LAMMPS *lmp) : Bond(lmp), k(nullptr),
-  b1(nullptr), b2(nullptr), rc(nullptr), u0(nullptr) {}
->>>>>>> 01bbb284
+}
 
 /* ---------------------------------------------------------------------- */
 
