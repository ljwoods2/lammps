--- conflicted
+++ resolved
@@ -12,15 +12,9 @@
 ------------------------------------------------------------------------- */
 
 #ifdef BOND_CLASS
-<<<<<<< HEAD
 // clang-format off
 BondStyle(fene/expand,BondFENEExpand);
 // clang-format on
-=======
-
-BondStyle(fene / expand, BondFENEExpand)
-
->>>>>>> ee546e2f
 #else
 
 #ifndef LMP_BOND_FENE_EXPAND_H
@@ -54,7 +48,7 @@
 #endif
 #endif
 
-    /* ERROR/WARNING messages:
+/* ERROR/WARNING messages:
 
 W: FENE bond too long: %ld %d %d %g
 
