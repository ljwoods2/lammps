--- conflicted
+++ resolved
@@ -51,12 +51,11 @@
 
   // create dummy fix as placeholder for FixNeighHistory
   // this is so final order of Modify:fix will conform to input script
-  id_fix_dummy = utils::strdup("TRACKER_DUMMY_" + std::to_string(instance_me));
-  modify->add_fix(fmt::format("{} all DUMMY ", id_fix_dummy));
-
-  id_fix_history = nullptr;
+  modify->add_fix("NEIGH_HISTORY_TRACK_DUMMY all DUMMY");
+  fix_dummy = (FixDummy *) modify->fix[modify->nfix - 1];
+
   id_fix_store_local = nullptr;
-  fix_history = nullptr;  
+  fix_history = nullptr;
   fix_store_local = nullptr;
 
   output_data = nullptr;
@@ -68,8 +67,10 @@
 
 PairTracker::~PairTracker()
 {
-  if (id_fix_dummy) modify->delete_fix(id_fix_dummy);
-  if (fix_history) modify->delete_fix(id_fix_history);
+  if (!fix_history)
+    modify->delete_fix("NEIGH_HISTORY_TRACK_DUMMY");
+  else
+    modify->delete_fix("NEIGH_HISTORY_TRACK");
   if (id_fix_store_local) modify->delete_fix(id_fix_store_local);
 
   if (allocated) {
@@ -85,8 +86,6 @@
 
   delete[] pack_choice;
 
-  delete[] id_fix_dummy;
-  delete[] id_fix_history;
   delete[] id_fix_store_local;
 
   memory->destroy(output_data);
@@ -360,43 +359,16 @@
   if (!atom->radius_flag && finitecutflag)
     error->all(FLERR, "Pair tracker requires atom attribute radius for finite cutoffs");
 
-<<<<<<< HEAD
-  // need a history neigh list
-
-  int irequest = neighbor->request(this, instance_me);
-  if (finitecutflag) {
-    neighbor->requests[irequest]->size = 1;
-    neighbor->requests[irequest]->history = 1;
-    // history flag won't affect results, but match granular pairstyles
-    // to copy neighbor list and reduce overhead
-  }
-=======
   int neigh_flags = NeighConst::REQ_DEFAULT;
   // history flag won't affect results, but match granular pairstyles
   // so neighborlist can be copied to reduce overhead
   if (finitecutflag) neigh_flags |= NeighConst::REQ_SIZE | NeighConst::REQ_HISTORY;
   neighbor->add_request(this, neigh_flags);
->>>>>>> 3e7de83e
 
   // if history is stored and first init, create Fix to store history
   // it replaces FixDummy, created in the constructor
   // this is so its order in the fix list is preserved
 
-<<<<<<< HEAD
-  if (id_fix_dummy) {
-    id_fix_history = utils::strdup("TRACKER_NEIGH_HIST_" + std::to_string(instance_me));
-    fix_history = (FixNeighHistory *) modify->replace_fix(id_fix_dummy,
-        fmt::format("{} all NEIGH_HISTORY {}", id_fix_history, size_history), 1);
-    fix_history->pair = this;
-    fix_history->use_bit_flag = 0;
-
-    delete [] id_fix_dummy;
-    id_fix_dummy = nullptr;
-  } else {
-    ifix = modify->find_fix(id_fix_history);
-    if (ifix < 0) error->all(FLERR, "Could not find pair fix neigh history ID");
-    fix_history = (FixNeighHistory *) modify->fix[ifix];    
-=======
   if (fix_history == nullptr) {
     modify->replace_fix("NEIGH_HISTORY_TRACK_DUMMY",
                         fmt::format("NEIGH_HISTORY_TRACK all NEIGH_HISTORY {}", size_history), 1);
@@ -406,7 +378,6 @@
   } else {
     fix_history = (FixNeighHistory *) modify->get_fix_by_id("NEIGH_HISTORY_TRACK");
     if (!fix_history) error->all(FLERR, "Could not find pair fix neigh history ID");
->>>>>>> 3e7de83e
   }
 
   if (finitecutflag) {
@@ -461,14 +432,6 @@
     MPI_Allreduce(&onerad_dynamic[1], &maxrad_dynamic[1], atom->ntypes, MPI_DOUBLE, MPI_MAX, world);
     MPI_Allreduce(&onerad_frozen[1], &maxrad_frozen[1], atom->ntypes, MPI_DOUBLE, MPI_MAX, world);
   }
-<<<<<<< HEAD
-=======
-
-  auto trackfixes = modify->get_fix_by_style("pair/tracker");
-  if (trackfixes.size() != 1)
-    error->all(FLERR, "Must use exactly one fix pair/tracker command with pair style tracker");
-  fix_pair_tracker = (FixPairTracker *) trackfixes.front();
->>>>>>> 3e7de83e
 }
 
 /* ----------------------------------------------------------------------
