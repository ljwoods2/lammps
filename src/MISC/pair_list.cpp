--- conflicted
+++ resolved
@@ -216,112 +216,8 @@
     if (strcmp(arg[2],"check") == 0) check_flag = 1;
   }
 
-<<<<<<< HEAD
-  FILE *fp = utils::open_potential(arg[0],lmp,nullptr);
-  char line[1024];
-  if (fp == nullptr)
-    error->all(FLERR,"Cannot open pair list file");
-
-  // count lines in file for upper limit of storage needed
-  int num = 1;
-  while (fgets(line,1024,fp)) ++num;
-  rewind(fp);
-  memory->create(style,num,"pair_list:style");
-  memory->create(params,num,"pair_list:params");
-
-  // now read and parse pair list file for real
-  npairs = 0;
-  char *ptr;
-  tagint id1, id2;
-  int nharm=0, nmorse=0, nlj126=0;
-
-  while (fgets(line,1024,fp)) {
-    ptr = strtok(line," \t\n\r\f");
-
-    // skip empty lines
-    if (!ptr) continue;
-
-    // skip comment lines starting with #
-    if (*ptr == '#') continue;
-
-    // get atom ids of pair
-    id1 = ATOTAGINT(ptr);
-    ptr = strtok(nullptr," \t\n\r\f");
-    if (!ptr)
-      error->all(FLERR,"Incorrectly formatted pair list file");
-    id2 = ATOTAGINT(ptr);
-
-    // get potential type
-    ptr = strtok(nullptr," \t\n\r\f");
-    if (!ptr)
-      error->all(FLERR,"Incorrectly formatted pair list file");
-
-    style[npairs] = NONE;
-    list_parm_t &par = params[npairs];
-    par.offset = 0.0;
-    par.id1 = id1;
-    par.id2 = id2;
-
-    // harmonic potential
-    if (strcmp(ptr,stylename[HARM]) == 0) {
-      style[npairs] = HARM;
-
-      ptr = strtok(nullptr," \t\n\r\f");
-      if ((ptr == nullptr) || (*ptr == '#'))
-        error->all(FLERR,"Incorrectly formatted harmonic pair parameters");
-      par.parm.harm.k = utils::numeric(FLERR,ptr,false,lmp);
-
-      ptr = strtok(nullptr," \t\n\r\f");
-      if ((ptr == nullptr) || (*ptr == '#'))
-        error->all(FLERR,"Incorrectly formatted harmonic pair parameters");
-      par.parm.harm.r0 = utils::numeric(FLERR,ptr,false,lmp);
-
-      ++nharm;
-
-      // morse potential
-    } else if (strcmp(ptr,stylename[MORSE]) == 0) {
-      style[npairs] = MORSE;
-
-      ptr = strtok(nullptr," \t\n\r\f");
-      if (!ptr)
-        error->all(FLERR,"Incorrectly formatted morse pair parameters");
-      par.parm.morse.d0 = utils::numeric(FLERR,ptr,false,lmp);
-
-      ptr = strtok(nullptr," \t\n\r\f");
-      if (!ptr)
-        error->all(FLERR,"Incorrectly formatted morse pair parameters");
-      par.parm.morse.alpha = utils::numeric(FLERR,ptr,false,lmp);
-
-      ptr = strtok(nullptr," \t\n\r\f");
-      if (!ptr)
-        error->all(FLERR,"Incorrectly formatted morse pair parameters");
-      par.parm.morse.r0 = utils::numeric(FLERR,ptr,false,lmp);
-
-      ++nmorse;
-
-    } else if (strcmp(ptr,stylename[LJ126]) == 0) {
-      // 12-6 lj potential
-      style[npairs] = LJ126;
-
-      ptr = strtok(nullptr," \t\n\r\f");
-      if (!ptr)
-        error->all(FLERR,"Incorrectly formatted 12-6 LJ pair parameters");
-      par.parm.lj126.epsilon = utils::numeric(FLERR,ptr,false,lmp);
-
-      ptr = strtok(nullptr," \t\n\r\f");
-      if (!ptr)
-        error->all(FLERR,"Incorrectly formatted 12-6 LJ pair parameters");
-      par.parm.lj126.sigma = utils::numeric(FLERR,ptr,false,lmp);
-
-      ++nlj126;
-
-    } else {
-      error->all(FLERR,"Unknown pair list potential style");
-    }
-=======
   std::vector<int> mystyles;
   std::vector<list_param> myparams;
->>>>>>> d8b37601
 
   // read and parse potential file only on MPI rank 0.
   if (comm->me == 0) {
