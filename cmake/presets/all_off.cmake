--- conflicted
+++ resolved
@@ -2,29 +2,16 @@
 # an existing package selection without losing any other settings
 
 set(ALL_PACKAGES ASPHERE BODY CLASS2 COLLOID COMPRESS CORESHELL DIPOLE GPU
-<<<<<<< HEAD
-        GRANULAR KIM KOKKOS KSPACE LATTE MANYBODY MC MISC MESSAGE MLIAP
-        MOLECULE MPIIO MSCG OPT PERI POEMS PYTHON QEQ REPLICA RIGID SHOCK
-        SNAP SPIN SRD VORONOI
-        USER-ADIOS USER-ATC USER-AWPMD USER-BOCS USER-CGDNA USER-CGSDK
-        USER-COLVARS USER-DIFFRACTION USER-DPD USER-DRUDE USER-EFF USER-FEP
-        USER-H5MD USER-HDNNP USER-INTEL USER-LB USER-MANIFOLD USER-MEAMC
-        USER-MESODPD USER-MESONT USER-MGPT USER-MISC USER-MOFFF USER-MOLFILE
-        USER-NETCDF USER-OMP USER-PHONON USER-PLUMED USER-PTM USER-QMMM USER-QTB
-        USER-QUIP USER-REACTION USER-REAXC USER-SCAFACOS USER-SDPD USER-SMD
-        USER-SMTBQ USER-SPH USER-TALLY USER-UEF USER-VTK USER-YAFF)
-=======
   GRANULAR KIM KOKKOS KSPACE LATTE MANYBODY MC MESSAGE MISC MLIAP MOLECULE
   MPIIO MSCG OPT PERI PLUGIN POEMS PYTHON QEQ REPLICA RIGID SHOCK SNAP SPIN
   SRD VORONOI
   USER-ADIOS USER-ATC USER-AWPMD USER-BOCS USER-CGDNA USER-CGSDK USER-COLVARS
-  USER-DIFFRACTION USER-DPD USER-DRUDE USER-EFF USER-FEP USER-H5MD USER-INTEL
-  USER-LB USER-MANIFOLD USER-MEAMC USER-MESODPD USER-MESONT USER-MGPT
-  USER-MISC USER-MOFFF USER-MOLFILE USER-NETCDF USER-OMP USER-PACE USER-PHONON
-  USER-PLUMED USER-PTM USER-QMMM USER-QTB USER-QUIP USER-REACTION USER-REAXC
-  USER-SCAFACOS USER-SDPD USER-SMD USER-SMTBQ USER-SPH USER-TALLY USER-UEF
-  USER-VTK USER-YAFF)
->>>>>>> 39f3c168
+  USER-DIFFRACTION USER-DPD USER-DRUDE USER-EFF USER-FEP USER-H5MD USER-HDNNP
+  USER-INTEL USER-LB USER-MANIFOLD USER-MEAMC USER-MESODPD USER-MESONT
+  USER-MGPT USER-MISC USER-MOFFF USER-MOLFILE USER-NETCDF USER-OMP USER-PACE
+  USER-PHONON USER-PLUMED USER-PTM USER-QMMM USER-QTB USER-QUIP USER-REACTION
+  USER-REAXC USER-SCAFACOS USER-SDPD USER-SMD USER-SMTBQ USER-SPH USER-TALLY
+  USER-UEF USER-VTK USER-YAFF)
 
 foreach(PKG ${ALL_PACKAGES})
   set(PKG_${PKG} OFF CACHE BOOL "" FORCE)
