<<<<<<< HEAD
# Pizza.py toolkit, www.cs.sandia.gov/~sjplimp/pizza.html
# LAMMPS Development team: developers@lammps.org, Sandia National Laboratories
#
# Copyright (2005) Sandia Corporation.  Under the terms of Contract
# DE-AC04-94AL85000 with Sandia Corporation, the U.S. Government retains
# certain rights in this software.  This software is distributed under
# the GNU General Public License.

# for python3 compatibility
from __future__ import print_function

# gnu tool

oneline = "Create plots via GnuPlot plotting program"

docstr = """
g = gnu()		       start up GnuPlot
g.stop()		       shut down GnuPlot process

g.plot(a)                      plot vector A against linear index
g.plot(a,b)	 	       plot B against A
g.plot(a,b,c,d,...)	       plot B against A, D against C, etc
g.mplot(M,N,S,"file",a,b,...)  multiple plots saved to file0000.eps, etc

  each plot argument can be a tuple, list, or Numeric/NumPy vector
  mplot loops over range(M,N,S) and create one plot per iteration
    last args are same as list of vectors for plot(), e.g. 1, 2, 4 vectors
    each plot is made from a portion of the vectors, depending on loop index i
      Ith plot is of b[0:i] vs a[0:i], etc
    series of plots saved as file0000.eps, file0001.eps, etc
    if use xrange(),yrange() then plot axes will be same for all plots

g("plot 'file.dat' using 2:3 with lines")      execute string in GnuPlot

g.enter()	   	                enter GnuPlot shell
gnuplot> plot sin(x) with lines         type commands directly to GnuPlot
gnuplot> exit, quit	      	        exit GnuPlot shell

g.export("data",range(100),a,...)       create file with columns of numbers

  all vectors must be of equal length
  could plot from file with GnuPlot command: plot 'data' using 1:2 with lines

g.select(N)  	               figure N becomes the current plot

  subsequent commands apply to this plot

g.hide(N)  	               delete window for figure N
g.save("file")	               save current plot as file.eps

Set attributes for current plot:

g.erase()                      reset all attributes to default values
g.aspect(1.3)                  aspect ratio
g.xtitle("Time")               x axis text
g.ytitle("Energy")             y axis text
g.title("My Plot")             title text
g.title("title","x","y")       title, x axis, y axis text
g.xrange(xmin,xmax)            x axis range
g.xrange()                     default x axis range
g.yrange(ymin,ymax)            y axis range
g.yrange()                     default y axis range
g.xlog()                       toggle x axis between linear and log
g.ylog()                       toggle y axis between linear and log
g.label(x,y,"text")            place label at x,y coords
g.curve(N,'r')                 set color of curve N

  colors: 'k' = black, 'r' = red, 'g' = green, 'b' = blue
          'm' = magenta, 'c' = cyan, 'y' = yellow
"""

# History
#   8/05, Matt Jones (BYU): original version
#   9/05, Steve Plimpton: added mplot() method

# ToDo list
#   allow choice of JPG or PNG or GIF when saving ?
#     can this be done from GnuPlot or have to do via ImageMagick convert ?
#     way to trim EPS plot that is created ?
#   hide does not work on Mac aqua
#   select does not pop window to front on Mac aqua

# Variables
#   current = index of current figure (1-N)
#   figures = list of figure objects with each plot's attributes
#             so they aren't lost between replots

# Imports and external programs

import os
import sys

try: from DEFAULTS import PIZZA_GNUPLOT
except ImportError: PIZZA_GNUPLOT = "gnuplot -p"
try: from DEFAULTS import PIZZA_GNUTERM
except ImportError: PIZZA_GNUTERM = "x11"

# Class definition

class gnu:

  # --------------------------------------------------------------------

  def __init__(self):
    self.GNUPLOT = os.popen(PIZZA_GNUPLOT,'w')
    self.file = "tmp.gnu"
    self.figures = []
    self.select(1)

  # --------------------------------------------------------------------

  def stop(self):
    self.__call__("quit")
    del self.GNUPLOT

  # --------------------------------------------------------------------

  def __call__(self,command):
    self.GNUPLOT.write(command + '\n')
    self.GNUPLOT.flush()

  # --------------------------------------------------------------------

  def enter(self):
    while 1:
      if sys.version_info[0] == 3:
        command = input("gnuplot> ")
      else:
        command = raw_input("gnuplot> ")
      if command == "quit" or command == "exit": return
      self.__call__(command)

  # --------------------------------------------------------------------
  # write plot vectors to files and plot them

  def plot(self,*vectors):
    if len(vectors) == 1:
      file = self.file + ".%d.1" % self.current
      linear = range(len(vectors[0]))
      self.export(file,linear,vectors[0])
      self.figures[self.current-1].ncurves = 1
    else:
      if len(vectors) % 2: raise Exception("vectors must come in pairs")
      for i in range(0,len(vectors),2):
        file = self.file + ".%d.%d" % (self.current,i/2+1)
        self.export(file,vectors[i],vectors[i+1])
      self.figures[self.current-1].ncurves = len(vectors)/2
    self.draw()

  # --------------------------------------------------------------------
  # create multiple plots from growing vectors, save to numbered files
  # don't plot empty vector, create a [0] instead

  def mplot(self,start,stop,skip,file,*vectors):
    n = 0
    for i in range(start,stop,skip):
      partial_vecs = []
      for vec in vectors:
        if i: partial_vecs.append(vec[:i])
        else: partial_vecs.append([0])
      self.plot(*partial_vecs)

      if n < 10:     newfile = file + "000" + str(n)
      elif n < 100:  newfile = file + "00" + str(n)
      elif n < 1000: newfile = file + "0" + str(n)
      else:          newfile = file + str(n)

      self.save(newfile)
      n += 1

  # --------------------------------------------------------------------
  # write list of equal-length vectors to filename

  def export(self,filename,*vectors):
    n = len(vectors[0])
    for vector in vectors:
      if len(vector) != n: raise Exception("vectors must be same length")
    f = open(filename,'w')
    nvec = len(vectors)
    for i in range(n):
      for j in range(nvec):
        print(str(vectors[j][i])+" ",file=f,end='')
      print ("",file=f)
    f.close()

  # --------------------------------------------------------------------
  # select plot N as current plot

  def select(self,n):
    self.current = n
    if len(self.figures) < n:
      for i in range(n - len(self.figures)):
        self.figures.append(figure())
    cmd = "set term " + PIZZA_GNUTERM + ' ' + str(n)
    self.__call__(cmd)
    if self.figures[n-1].ncurves: self.draw()

  # --------------------------------------------------------------------
  # delete window for plot N

  def hide(self,n):
    cmd = "set term %s close %d" % (PIZZA_GNUTERM,n)
    self.__call__(cmd)

  # --------------------------------------------------------------------
  # save plot to file.eps
  # final re-select will reset terminal
  # do not continue until plot file is written out
  #   else script could go forward and change data file
  #   use tmp.done as semaphore to indicate plot is finished

  def save(self,file):
    self.__call__("set terminal postscript enhanced solid lw 2 color portrait")
    cmd = "set output '%s.eps'" % file
    self.__call__(cmd)
    if os.path.exists("tmp.done"): os.remove("tmp.done")
    self.draw()
    self.__call__("!touch tmp.done")
    while not os.path.exists("tmp.done"): continue
    self.__call__("set output")
    self.select(self.current)

  # --------------------------------------------------------------------
  # restore default attributes by creating a new fig object

  def erase(self):
    fig = figure()
    fig.ncurves = self.figures[self.current-1].ncurves
    self.figures[self.current-1] = fig
    self.draw()

  # --------------------------------------------------------------------

  def aspect(self,value):
    self.figures[self.current-1].aspect = value
    self.draw()

  # --------------------------------------------------------------------

  def xrange(self,*values):
    if len(values) == 0:
      self.figures[self.current-1].xlimit = 0
    else:
      self.figures[self.current-1].xlimit = (values[0],values[1])
    self.draw()

  # --------------------------------------------------------------------

  def yrange(self,*values):
    if len(values) == 0:
      self.figures[self.current-1].ylimit = 0
    else:
      self.figures[self.current-1].ylimit = (values[0],values[1])
    self.draw()

  # --------------------------------------------------------------------

  def label(self,x,y,text):
    self.figures[self.current-1].labels.append((x,y,text))
    self.figures[self.current-1].nlabels += 1
    self.draw()

  # --------------------------------------------------------------------

  def nolabels(self):
    self.figures[self.current-1].nlabel = 0
    self.figures[self.current-1].labels = []
    self.draw()

  # --------------------------------------------------------------------

  def title(self,*strings):
    if len(strings) == 1:
      self.figures[self.current-1].title = strings[0]
    else:
      self.figures[self.current-1].title = strings[0]
      self.figures[self.current-1].xtitle = strings[1]
      self.figures[self.current-1].ytitle = strings[2]
    self.draw()

  # --------------------------------------------------------------------

  def xtitle(self,label):
    self.figures[self.current-1].xtitle = label
    self.draw()

  # --------------------------------------------------------------------

  def ytitle(self,label):
    self.figures[self.current-1].ytitle = label
    self.draw()

  # --------------------------------------------------------------------

  def xlog(self):
    if self.figures[self.current-1].xlog:
      self.figures[self.current-1].xlog = 0
    else:
      self.figures[self.current-1].xlog = 1
    self.draw()

  # --------------------------------------------------------------------

  def ylog(self):
    if self.figures[self.current-1].ylog:
      self.figures[self.current-1].ylog = 0
    else:
      self.figures[self.current-1].ylog = 1
    self.draw()

  # --------------------------------------------------------------------

  def curve(self,num,color):
    fig = self.figures[self.current-1]
    while len(fig.colors) < num: fig.colors.append(0)
    fig.colors[num-1] = colormap[color]
    self.draw()

  # --------------------------------------------------------------------
  # draw a plot with all its settings
  # just return if no files of vectors defined yet

  def draw(self):
    fig = self.figures[self.current-1]
    if not fig.ncurves: return

    cmd = 'set size ratio ' + str(1.0/float(fig.aspect))
    self.__call__(cmd)

    cmd = 'set title ' + '"' + fig.title + '"'
    self.__call__(cmd)
    cmd = 'set xlabel ' + '"' + fig.xtitle + '"'
    self.__call__(cmd)
    cmd = 'set ylabel ' + '"' + fig.ytitle + '"'
    self.__call__(cmd)

    if fig.xlog: self.__call__("set logscale x")
    else: self.__call__("unset logscale x")
    if fig.ylog: self.__call__("set logscale y")
    else: self.__call__("unset logscale y")
    if fig.xlimit:
      cmd = 'set xr [' + str(fig.xlimit[0]) + ':' + str(fig.xlimit[1]) + ']'
      self.__call__(cmd)
    else: self.__call__("set xr [*:*]")
    if fig.ylimit:
      cmd = 'set yr [' + str(fig.ylimit[0]) + ':' + str(fig.ylimit[1]) + ']'
      self.__call__(cmd)
    else: self.__call__("set yr [*:*]")

    self.__call__("set nolabel")
    for i in range(fig.nlabels):
      x = fig.labels[i][0]
      y = fig.labels[i][1]
      text = fig.labels[i][2]
      cmd = 'set label ' + '\"' + text + '\" at ' + str(x) + ',' + str(y)
      self.__call__(cmd)

    self.__call__("set key off")
    cmd = 'plot '
    for i in range(int(fig.ncurves)):
      file = self.file + ".%d.%d" % (self.current,i+1)
      if len(fig.colors) > i and fig.colors[i]:
        cmd += "'" + file + "' using 1:2 with line %d, " % fig.colors[i]
      else:
        cmd += "'" + file + "' using 1:2 with lines, "
    self.__call__(cmd[:-2])

# --------------------------------------------------------------------
# class to store settings for a single plot

class figure:

  def __init__(self):
    self.ncurves = 0
    self.colors  = []
    self.title   = ""
    self.xtitle  = ""
    self.ytitle  = ""
    self.aspect  = 1.3
    self.xlimit  = 0
    self.ylimit  = 0
    self.xlog    = 0
    self.ylog    = 0
    self.nlabels = 0
    self.labels  = []

# --------------------------------------------------------------------
# line color settings

colormap = {'k':-1, 'r':1, 'g':2, 'b':3, 'm':4, 'c':5, 'y':7}
=======
../../../tools/python/pizza/gnu.py
>>>>>>> 554db7da
<|MERGE_RESOLUTION|>--- conflicted
+++ resolved
@@ -1,394 +1 @@
-<<<<<<< HEAD
-# Pizza.py toolkit, www.cs.sandia.gov/~sjplimp/pizza.html
-# LAMMPS Development team: developers@lammps.org, Sandia National Laboratories
-#
-# Copyright (2005) Sandia Corporation.  Under the terms of Contract
-# DE-AC04-94AL85000 with Sandia Corporation, the U.S. Government retains
-# certain rights in this software.  This software is distributed under
-# the GNU General Public License.
-
-# for python3 compatibility
-from __future__ import print_function
-
-# gnu tool
-
-oneline = "Create plots via GnuPlot plotting program"
-
-docstr = """
-g = gnu()		       start up GnuPlot
-g.stop()		       shut down GnuPlot process
-
-g.plot(a)                      plot vector A against linear index
-g.plot(a,b)	 	       plot B against A
-g.plot(a,b,c,d,...)	       plot B against A, D against C, etc
-g.mplot(M,N,S,"file",a,b,...)  multiple plots saved to file0000.eps, etc
-
-  each plot argument can be a tuple, list, or Numeric/NumPy vector
-  mplot loops over range(M,N,S) and create one plot per iteration
-    last args are same as list of vectors for plot(), e.g. 1, 2, 4 vectors
-    each plot is made from a portion of the vectors, depending on loop index i
-      Ith plot is of b[0:i] vs a[0:i], etc
-    series of plots saved as file0000.eps, file0001.eps, etc
-    if use xrange(),yrange() then plot axes will be same for all plots
-
-g("plot 'file.dat' using 2:3 with lines")      execute string in GnuPlot
-
-g.enter()	   	                enter GnuPlot shell
-gnuplot> plot sin(x) with lines         type commands directly to GnuPlot
-gnuplot> exit, quit	      	        exit GnuPlot shell
-
-g.export("data",range(100),a,...)       create file with columns of numbers
-
-  all vectors must be of equal length
-  could plot from file with GnuPlot command: plot 'data' using 1:2 with lines
-
-g.select(N)  	               figure N becomes the current plot
-
-  subsequent commands apply to this plot
-
-g.hide(N)  	               delete window for figure N
-g.save("file")	               save current plot as file.eps
-
-Set attributes for current plot:
-
-g.erase()                      reset all attributes to default values
-g.aspect(1.3)                  aspect ratio
-g.xtitle("Time")               x axis text
-g.ytitle("Energy")             y axis text
-g.title("My Plot")             title text
-g.title("title","x","y")       title, x axis, y axis text
-g.xrange(xmin,xmax)            x axis range
-g.xrange()                     default x axis range
-g.yrange(ymin,ymax)            y axis range
-g.yrange()                     default y axis range
-g.xlog()                       toggle x axis between linear and log
-g.ylog()                       toggle y axis between linear and log
-g.label(x,y,"text")            place label at x,y coords
-g.curve(N,'r')                 set color of curve N
-
-  colors: 'k' = black, 'r' = red, 'g' = green, 'b' = blue
-          'm' = magenta, 'c' = cyan, 'y' = yellow
-"""
-
-# History
-#   8/05, Matt Jones (BYU): original version
-#   9/05, Steve Plimpton: added mplot() method
-
-# ToDo list
-#   allow choice of JPG or PNG or GIF when saving ?
-#     can this be done from GnuPlot or have to do via ImageMagick convert ?
-#     way to trim EPS plot that is created ?
-#   hide does not work on Mac aqua
-#   select does not pop window to front on Mac aqua
-
-# Variables
-#   current = index of current figure (1-N)
-#   figures = list of figure objects with each plot's attributes
-#             so they aren't lost between replots
-
-# Imports and external programs
-
-import os
-import sys
-
-try: from DEFAULTS import PIZZA_GNUPLOT
-except ImportError: PIZZA_GNUPLOT = "gnuplot -p"
-try: from DEFAULTS import PIZZA_GNUTERM
-except ImportError: PIZZA_GNUTERM = "x11"
-
-# Class definition
-
-class gnu:
-
-  # --------------------------------------------------------------------
-
-  def __init__(self):
-    self.GNUPLOT = os.popen(PIZZA_GNUPLOT,'w')
-    self.file = "tmp.gnu"
-    self.figures = []
-    self.select(1)
-
-  # --------------------------------------------------------------------
-
-  def stop(self):
-    self.__call__("quit")
-    del self.GNUPLOT
-
-  # --------------------------------------------------------------------
-
-  def __call__(self,command):
-    self.GNUPLOT.write(command + '\n')
-    self.GNUPLOT.flush()
-
-  # --------------------------------------------------------------------
-
-  def enter(self):
-    while 1:
-      if sys.version_info[0] == 3:
-        command = input("gnuplot> ")
-      else:
-        command = raw_input("gnuplot> ")
-      if command == "quit" or command == "exit": return
-      self.__call__(command)
-
-  # --------------------------------------------------------------------
-  # write plot vectors to files and plot them
-
-  def plot(self,*vectors):
-    if len(vectors) == 1:
-      file = self.file + ".%d.1" % self.current
-      linear = range(len(vectors[0]))
-      self.export(file,linear,vectors[0])
-      self.figures[self.current-1].ncurves = 1
-    else:
-      if len(vectors) % 2: raise Exception("vectors must come in pairs")
-      for i in range(0,len(vectors),2):
-        file = self.file + ".%d.%d" % (self.current,i/2+1)
-        self.export(file,vectors[i],vectors[i+1])
-      self.figures[self.current-1].ncurves = len(vectors)/2
-    self.draw()
-
-  # --------------------------------------------------------------------
-  # create multiple plots from growing vectors, save to numbered files
-  # don't plot empty vector, create a [0] instead
-
-  def mplot(self,start,stop,skip,file,*vectors):
-    n = 0
-    for i in range(start,stop,skip):
-      partial_vecs = []
-      for vec in vectors:
-        if i: partial_vecs.append(vec[:i])
-        else: partial_vecs.append([0])
-      self.plot(*partial_vecs)
-
-      if n < 10:     newfile = file + "000" + str(n)
-      elif n < 100:  newfile = file + "00" + str(n)
-      elif n < 1000: newfile = file + "0" + str(n)
-      else:          newfile = file + str(n)
-
-      self.save(newfile)
-      n += 1
-
-  # --------------------------------------------------------------------
-  # write list of equal-length vectors to filename
-
-  def export(self,filename,*vectors):
-    n = len(vectors[0])
-    for vector in vectors:
-      if len(vector) != n: raise Exception("vectors must be same length")
-    f = open(filename,'w')
-    nvec = len(vectors)
-    for i in range(n):
-      for j in range(nvec):
-        print(str(vectors[j][i])+" ",file=f,end='')
-      print ("",file=f)
-    f.close()
-
-  # --------------------------------------------------------------------
-  # select plot N as current plot
-
-  def select(self,n):
-    self.current = n
-    if len(self.figures) < n:
-      for i in range(n - len(self.figures)):
-        self.figures.append(figure())
-    cmd = "set term " + PIZZA_GNUTERM + ' ' + str(n)
-    self.__call__(cmd)
-    if self.figures[n-1].ncurves: self.draw()
-
-  # --------------------------------------------------------------------
-  # delete window for plot N
-
-  def hide(self,n):
-    cmd = "set term %s close %d" % (PIZZA_GNUTERM,n)
-    self.__call__(cmd)
-
-  # --------------------------------------------------------------------
-  # save plot to file.eps
-  # final re-select will reset terminal
-  # do not continue until plot file is written out
-  #   else script could go forward and change data file
-  #   use tmp.done as semaphore to indicate plot is finished
-
-  def save(self,file):
-    self.__call__("set terminal postscript enhanced solid lw 2 color portrait")
-    cmd = "set output '%s.eps'" % file
-    self.__call__(cmd)
-    if os.path.exists("tmp.done"): os.remove("tmp.done")
-    self.draw()
-    self.__call__("!touch tmp.done")
-    while not os.path.exists("tmp.done"): continue
-    self.__call__("set output")
-    self.select(self.current)
-
-  # --------------------------------------------------------------------
-  # restore default attributes by creating a new fig object
-
-  def erase(self):
-    fig = figure()
-    fig.ncurves = self.figures[self.current-1].ncurves
-    self.figures[self.current-1] = fig
-    self.draw()
-
-  # --------------------------------------------------------------------
-
-  def aspect(self,value):
-    self.figures[self.current-1].aspect = value
-    self.draw()
-
-  # --------------------------------------------------------------------
-
-  def xrange(self,*values):
-    if len(values) == 0:
-      self.figures[self.current-1].xlimit = 0
-    else:
-      self.figures[self.current-1].xlimit = (values[0],values[1])
-    self.draw()
-
-  # --------------------------------------------------------------------
-
-  def yrange(self,*values):
-    if len(values) == 0:
-      self.figures[self.current-1].ylimit = 0
-    else:
-      self.figures[self.current-1].ylimit = (values[0],values[1])
-    self.draw()
-
-  # --------------------------------------------------------------------
-
-  def label(self,x,y,text):
-    self.figures[self.current-1].labels.append((x,y,text))
-    self.figures[self.current-1].nlabels += 1
-    self.draw()
-
-  # --------------------------------------------------------------------
-
-  def nolabels(self):
-    self.figures[self.current-1].nlabel = 0
-    self.figures[self.current-1].labels = []
-    self.draw()
-
-  # --------------------------------------------------------------------
-
-  def title(self,*strings):
-    if len(strings) == 1:
-      self.figures[self.current-1].title = strings[0]
-    else:
-      self.figures[self.current-1].title = strings[0]
-      self.figures[self.current-1].xtitle = strings[1]
-      self.figures[self.current-1].ytitle = strings[2]
-    self.draw()
-
-  # --------------------------------------------------------------------
-
-  def xtitle(self,label):
-    self.figures[self.current-1].xtitle = label
-    self.draw()
-
-  # --------------------------------------------------------------------
-
-  def ytitle(self,label):
-    self.figures[self.current-1].ytitle = label
-    self.draw()
-
-  # --------------------------------------------------------------------
-
-  def xlog(self):
-    if self.figures[self.current-1].xlog:
-      self.figures[self.current-1].xlog = 0
-    else:
-      self.figures[self.current-1].xlog = 1
-    self.draw()
-
-  # --------------------------------------------------------------------
-
-  def ylog(self):
-    if self.figures[self.current-1].ylog:
-      self.figures[self.current-1].ylog = 0
-    else:
-      self.figures[self.current-1].ylog = 1
-    self.draw()
-
-  # --------------------------------------------------------------------
-
-  def curve(self,num,color):
-    fig = self.figures[self.current-1]
-    while len(fig.colors) < num: fig.colors.append(0)
-    fig.colors[num-1] = colormap[color]
-    self.draw()
-
-  # --------------------------------------------------------------------
-  # draw a plot with all its settings
-  # just return if no files of vectors defined yet
-
-  def draw(self):
-    fig = self.figures[self.current-1]
-    if not fig.ncurves: return
-
-    cmd = 'set size ratio ' + str(1.0/float(fig.aspect))
-    self.__call__(cmd)
-
-    cmd = 'set title ' + '"' + fig.title + '"'
-    self.__call__(cmd)
-    cmd = 'set xlabel ' + '"' + fig.xtitle + '"'
-    self.__call__(cmd)
-    cmd = 'set ylabel ' + '"' + fig.ytitle + '"'
-    self.__call__(cmd)
-
-    if fig.xlog: self.__call__("set logscale x")
-    else: self.__call__("unset logscale x")
-    if fig.ylog: self.__call__("set logscale y")
-    else: self.__call__("unset logscale y")
-    if fig.xlimit:
-      cmd = 'set xr [' + str(fig.xlimit[0]) + ':' + str(fig.xlimit[1]) + ']'
-      self.__call__(cmd)
-    else: self.__call__("set xr [*:*]")
-    if fig.ylimit:
-      cmd = 'set yr [' + str(fig.ylimit[0]) + ':' + str(fig.ylimit[1]) + ']'
-      self.__call__(cmd)
-    else: self.__call__("set yr [*:*]")
-
-    self.__call__("set nolabel")
-    for i in range(fig.nlabels):
-      x = fig.labels[i][0]
-      y = fig.labels[i][1]
-      text = fig.labels[i][2]
-      cmd = 'set label ' + '\"' + text + '\" at ' + str(x) + ',' + str(y)
-      self.__call__(cmd)
-
-    self.__call__("set key off")
-    cmd = 'plot '
-    for i in range(int(fig.ncurves)):
-      file = self.file + ".%d.%d" % (self.current,i+1)
-      if len(fig.colors) > i and fig.colors[i]:
-        cmd += "'" + file + "' using 1:2 with line %d, " % fig.colors[i]
-      else:
-        cmd += "'" + file + "' using 1:2 with lines, "
-    self.__call__(cmd[:-2])
-
-# --------------------------------------------------------------------
-# class to store settings for a single plot
-
-class figure:
-
-  def __init__(self):
-    self.ncurves = 0
-    self.colors  = []
-    self.title   = ""
-    self.xtitle  = ""
-    self.ytitle  = ""
-    self.aspect  = 1.3
-    self.xlimit  = 0
-    self.ylimit  = 0
-    self.xlog    = 0
-    self.ylog    = 0
-    self.nlabels = 0
-    self.labels  = []
-
-# --------------------------------------------------------------------
-# line color settings
-
-colormap = {'k':-1, 'r':1, 'g':2, 'b':3, 'm':4, 'c':5, 'y':7}
-=======
-../../../tools/python/pizza/gnu.py
->>>>>>> 554db7da
+../../../tools/python/pizza/gnu.py