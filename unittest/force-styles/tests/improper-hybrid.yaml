---
lammps_version: 10 Feb 2021
<<<<<<< HEAD
date_generated: Fri Feb 26 23:09:36 2021
epsilon: 2.5e-13
=======
date_generated: Wed Feb 24 20:50:39 202
epsilon: 2e-12
>>>>>>> 42895ac6
prerequisites: ! |
  atom full
  improper harmonic
  improper umbrella
pre_commands: ! ""
post_commands: ! ""
input_file: in.fourmol
improper_style: hybrid harmonic umbrella
improper_coeff: ! |
  1 umbrella  75.0 120.2
  2 harmonic  45.0  59.5
extract: ! ""
natoms: 29
init_energy: 154.104984286114
init_stress: ! |2-
   3.5812398303195279e+00  2.9556506659556878e+00 -6.5368904962744523e+00  3.3989946629488741e+00 -1.7306448874103899e+00 -3.0544949874314882e+00
init_forces: ! |2
    1  0.0000000000000000e+00  0.0000000000000000e+00  0.0000000000000000e+00
    2  0.0000000000000000e+00  0.0000000000000000e+00  0.0000000000000000e+00
    3 -5.2700533802598715e-01 -5.6962783430288022e-01  8.8061897610235584e-02
    4  0.0000000000000000e+00  0.0000000000000000e+00  0.0000000000000000e+00
    5  0.0000000000000000e+00  0.0000000000000000e+00  0.0000000000000000e+00
    6  4.8219397236633263e+01  4.8285164511929111e+01 -1.0747638213349413e+01
    7 -5.8634607194216692e-01 -6.3233743629156669e-01  1.0383344595612556e-01
    8 -1.2929259770150057e+02 -1.2792104504168864e+02  3.5442276689212186e+01
    9  4.0812216407774713e+01  3.9391744426659102e+01 -1.6279309297840655e+01
   10  4.1374335467060746e+01  4.1446101373694887e+01 -8.6072245215884777e+00
   11  0.0000000000000000e+00  0.0000000000000000e+00  0.0000000000000000e+00
   12  0.0000000000000000e+00  0.0000000000000000e+00  0.0000000000000000e+00
   13  0.0000000000000000e+00  0.0000000000000000e+00  0.0000000000000000e+00
   14  0.0000000000000000e+00  0.0000000000000000e+00  0.0000000000000000e+00
   15  0.0000000000000000e+00  0.0000000000000000e+00  0.0000000000000000e+00
   16  0.0000000000000000e+00  0.0000000000000000e+00  0.0000000000000000e+00
   17  0.0000000000000000e+00  0.0000000000000000e+00  0.0000000000000000e+00
   18  0.0000000000000000e+00  0.0000000000000000e+00  0.0000000000000000e+00
   19  0.0000000000000000e+00  0.0000000000000000e+00  0.0000000000000000e+00
   20  0.0000000000000000e+00  0.0000000000000000e+00  0.0000000000000000e+00
   21  0.0000000000000000e+00  0.0000000000000000e+00  0.0000000000000000e+00
   22  0.0000000000000000e+00  0.0000000000000000e+00  0.0000000000000000e+00
   23  0.0000000000000000e+00  0.0000000000000000e+00  0.0000000000000000e+00
   24  0.0000000000000000e+00  0.0000000000000000e+00  0.0000000000000000e+00
   25  0.0000000000000000e+00  0.0000000000000000e+00  0.0000000000000000e+00
   26  0.0000000000000000e+00  0.0000000000000000e+00  0.0000000000000000e+00
   27  0.0000000000000000e+00  0.0000000000000000e+00  0.0000000000000000e+00
   28  0.0000000000000000e+00  0.0000000000000000e+00  0.0000000000000000e+00
   29  0.0000000000000000e+00  0.0000000000000000e+00  0.0000000000000000e+00
run_energy: 153.944034579107
run_stress: ! |2-
   3.6531403476456785e+00  3.0213732444931751e+00 -6.6745135921400935e+00  3.4700902950870214e+00 -1.7529962884030181e+00 -3.1023752144878927e+00
run_forces: ! |2
    1  0.0000000000000000e+00  0.0000000000000000e+00  0.0000000000000000e+00
    2  0.0000000000000000e+00  0.0000000000000000e+00  0.0000000000000000e+00
    3 -6.4941210537619865e-01 -7.0149944148454779e-01  1.0740164906453588e-01
    4  0.0000000000000000e+00  0.0000000000000000e+00  0.0000000000000000e+00
    5  0.0000000000000000e+00  0.0000000000000000e+00  0.0000000000000000e+00
    6  4.8545243042483662e+01  4.8676978011046344e+01 -1.0613025311713429e+01
    7 -7.2155874473929338e-01 -7.7726240841103933e-01  1.2819678201933732e-01
    8 -1.2924287528593078e+02 -1.2796250108943184e+02  3.5027244361064206e+01
    9  4.0733850146077884e+01  3.9322136988774787e+01 -1.6232754109658686e+01
   10  4.1334752947484731e+01  4.1442147939506299e+01 -8.4170633707759634e+00
   11  0.0000000000000000e+00  0.0000000000000000e+00  0.0000000000000000e+00
   12  0.0000000000000000e+00  0.0000000000000000e+00  0.0000000000000000e+00
   13  0.0000000000000000e+00  0.0000000000000000e+00  0.0000000000000000e+00
   14  0.0000000000000000e+00  0.0000000000000000e+00  0.0000000000000000e+00
   15  0.0000000000000000e+00  0.0000000000000000e+00  0.0000000000000000e+00
   16  0.0000000000000000e+00  0.0000000000000000e+00  0.0000000000000000e+00
   17  0.0000000000000000e+00  0.0000000000000000e+00  0.0000000000000000e+00
   18  0.0000000000000000e+00  0.0000000000000000e+00  0.0000000000000000e+00
   19  0.0000000000000000e+00  0.0000000000000000e+00  0.0000000000000000e+00
   20  0.0000000000000000e+00  0.0000000000000000e+00  0.0000000000000000e+00
   21  0.0000000000000000e+00  0.0000000000000000e+00  0.0000000000000000e+00
   22  0.0000000000000000e+00  0.0000000000000000e+00  0.0000000000000000e+00
   23  0.0000000000000000e+00  0.0000000000000000e+00  0.0000000000000000e+00
   24  0.0000000000000000e+00  0.0000000000000000e+00  0.0000000000000000e+00
   25  0.0000000000000000e+00  0.0000000000000000e+00  0.0000000000000000e+00
   26  0.0000000000000000e+00  0.0000000000000000e+00  0.0000000000000000e+00
   27  0.0000000000000000e+00  0.0000000000000000e+00  0.0000000000000000e+00
   28  0.0000000000000000e+00  0.0000000000000000e+00  0.0000000000000000e+00
   29  0.0000000000000000e+00  0.0000000000000000e+00  0.0000000000000000e+00
...<|MERGE_RESOLUTION|>--- conflicted
+++ resolved
@@ -1,12 +1,7 @@
 ---
 lammps_version: 10 Feb 2021
-<<<<<<< HEAD
-date_generated: Fri Feb 26 23:09:36 2021
-epsilon: 2.5e-13
-=======
 date_generated: Wed Feb 24 20:50:39 202
 epsilon: 2e-12
->>>>>>> 42895ac6
 prerequisites: ! |
   atom full
   improper harmonic
