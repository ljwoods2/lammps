/*
//@HEADER
// ************************************************************************
//
//                        Kokkos v. 3.0
//       Copyright (2020) National Technology & Engineering
//               Solutions of Sandia, LLC (NTESS).
//
// Under the terms of Contract DE-NA0003525 with NTESS,
// the U.S. Government retains certain rights in this software.
//
// Redistribution and use in source and binary forms, with or without
// modification, are permitted provided that the following conditions are
// met:
//
// 1. Redistributions of source code must retain the above copyright
// notice, this list of conditions and the following disclaimer.
//
// 2. Redistributions in binary form must reproduce the above copyright
// notice, this list of conditions and the following disclaimer in the
// documentation and/or other materials provided with the distribution.
//
// 3. Neither the name of the Corporation nor the names of the
// contributors may be used to endorse or promote products derived from
// this software without specific prior written permission.
//
// THIS SOFTWARE IS PROVIDED BY NTESS "AS IS" AND ANY
// EXPRESS OR IMPLIED WARRANTIES, INCLUDING, BUT NOT LIMITED TO, THE
// IMPLIED WARRANTIES OF MERCHANTABILITY AND FITNESS FOR A PARTICULAR
// PURPOSE ARE DISCLAIMED. IN NO EVENT SHALL NTESS OR THE
// CONTRIBUTORS BE LIABLE FOR ANY DIRECT, INDIRECT, INCIDENTAL, SPECIAL,
// EXEMPLARY, OR CONSEQUENTIAL DAMAGES (INCLUDING, BUT NOT LIMITED TO,
// PROCUREMENT OF SUBSTITUTE GOODS OR SERVICES; LOSS OF USE, DATA, OR
// PROFITS; OR BUSINESS INTERRUPTION) HOWEVER CAUSED AND ON ANY THEORY OF
// LIABILITY, WHETHER IN CONTRACT, STRICT LIABILITY, OR TORT (INCLUDING
// NEGLIGENCE OR OTHERWISE) ARISING IN ANY WAY OUT OF THE USE OF THIS
// SOFTWARE, EVEN IF ADVISED OF THE POSSIBILITY OF SUCH DAMAGE.
//
// Questions? Contact Christian R. Trott (crtrott@sandia.gov)
//
// ************************************************************************
//@HEADER
*/

#ifndef KOKKOS_EXPERIMENTAL_CUDA_VIEW_HPP
#define KOKKOS_EXPERIMENTAL_CUDA_VIEW_HPP

#include <Kokkos_Macros.hpp>
#if defined(KOKKOS_ENABLE_CUDA)

//----------------------------------------------------------------------------
//----------------------------------------------------------------------------

namespace Kokkos {
namespace Impl {

// Cuda Texture fetches can be performed for 4, 8 and 16 byte objects
// (int,int2,int4) Via reinterpret_case this can be used to support all scalar
// types of those sizes. Any other scalar type falls back to either normal reads
// out of global memory, or using the __ldg intrinsic on Kepler GPUs or newer
// (Compute Capability >= 3.0)

template <typename ValueType, typename AliasType>
struct CudaTextureFetch {
  ::cudaTextureObject_t m_obj;
  const ValueType* m_ptr;
  int m_offset;

  // Deference operator pulls through texture object and returns by value
  template <typename iType>
  KOKKOS_INLINE_FUNCTION ValueType operator[](const iType& i) const {
    KOKKOS_IF_ON_DEVICE(
        (AliasType v = tex1Dfetch<AliasType>(m_obj, i + m_offset);
         return *(reinterpret_cast<ValueType*>(&v));))
    KOKKOS_IF_ON_HOST((return m_ptr[i];))
  }

  // Pointer to referenced memory
  KOKKOS_INLINE_FUNCTION
  operator const ValueType*() const { return m_ptr; }

  KOKKOS_INLINE_FUNCTION
  CudaTextureFetch() : m_obj(), m_ptr(), m_offset() {}

  KOKKOS_DEFAULTED_FUNCTION
  ~CudaTextureFetch() = default;

  KOKKOS_INLINE_FUNCTION
  CudaTextureFetch(const CudaTextureFetch& rhs)
      : m_obj(rhs.m_obj), m_ptr(rhs.m_ptr), m_offset(rhs.m_offset) {}

  KOKKOS_INLINE_FUNCTION
  CudaTextureFetch(CudaTextureFetch&& rhs)
      : m_obj(rhs.m_obj), m_ptr(rhs.m_ptr), m_offset(rhs.m_offset) {}

  KOKKOS_INLINE_FUNCTION
  CudaTextureFetch& operator=(const CudaTextureFetch& rhs) {
    m_obj    = rhs.m_obj;
    m_ptr    = rhs.m_ptr;
    m_offset = rhs.m_offset;
    return *this;
  }

  KOKKOS_INLINE_FUNCTION
  CudaTextureFetch& operator=(CudaTextureFetch&& rhs) {
    m_obj    = rhs.m_obj;
    m_ptr    = rhs.m_ptr;
    m_offset = rhs.m_offset;
    return *this;
  }

  // Texture object spans the entire allocation.
  // This handle may view a subset of the allocation, so an offset is required.
  template <class CudaMemorySpace>
  inline explicit CudaTextureFetch(
      const ValueType* const arg_ptr,
      Kokkos::Impl::SharedAllocationRecord<CudaMemorySpace, void>* record)
      : m_obj(record->template attach_texture_object<AliasType>()),
        m_ptr(arg_ptr),
        m_offset(record->attach_texture_object_offset(
            reinterpret_cast<const AliasType*>(arg_ptr))) {}

  // Texture object spans the entire allocation.
  // This handle may view a subset of the allocation, so an offset is required.
  KOKKOS_INLINE_FUNCTION
  CudaTextureFetch(const CudaTextureFetch& rhs, size_t offset)
      : m_obj(rhs.m_obj),
        m_ptr(rhs.m_ptr + offset),
        m_offset(offset + rhs.m_offset) {}
};

#if defined(KOKKOS_ENABLE_CUDA_LDG_INTRINSIC)

template <typename ValueType, typename AliasType>
struct CudaLDGFetch {
  const ValueType* m_ptr;

  template <typename iType>
  KOKKOS_INLINE_FUNCTION ValueType operator[](const iType& i) const {
<<<<<<< HEAD
#if defined(__CUDA_ARCH__) && (350 <= __CUDA_ARCH__)
    AliasType v = __ldg(reinterpret_cast<const AliasType*>(&m_ptr[i]));
    return *(reinterpret_cast<ValueType*>(&v));
#else
=======
#if defined(KOKKOS_ARCH_KEPLER30) || defined(KOKKOS_ARCH_KEPLER32)
>>>>>>> 554db7da
    return m_ptr[i];
#else
    KOKKOS_IF_ON_DEVICE(
        (AliasType v = __ldg(reinterpret_cast<const AliasType*>(&m_ptr[i]));
         return *(reinterpret_cast<ValueType*>(&v));))
    KOKKOS_IF_ON_HOST((return m_ptr[i];))
#endif
  }

  KOKKOS_INLINE_FUNCTION
  operator const ValueType*() const { return m_ptr; }

  KOKKOS_INLINE_FUNCTION
  CudaLDGFetch() : m_ptr() {}

  KOKKOS_DEFAULTED_FUNCTION
  ~CudaLDGFetch() = default;

  KOKKOS_INLINE_FUNCTION
  CudaLDGFetch(const CudaLDGFetch& rhs) : m_ptr(rhs.m_ptr) {}

  KOKKOS_INLINE_FUNCTION
  CudaLDGFetch(CudaLDGFetch&& rhs) : m_ptr(rhs.m_ptr) {}

  KOKKOS_INLINE_FUNCTION
  CudaLDGFetch& operator=(const CudaLDGFetch& rhs) {
    m_ptr = rhs.m_ptr;
    return *this;
  }

  KOKKOS_INLINE_FUNCTION
  CudaLDGFetch& operator=(CudaLDGFetch&& rhs) {
    m_ptr = rhs.m_ptr;
    return *this;
  }

  template <class CudaMemorySpace>
  inline explicit CudaLDGFetch(
      const ValueType* const arg_ptr,
      Kokkos::Impl::SharedAllocationRecord<CudaMemorySpace, void>*)
      : m_ptr(arg_ptr) {}

  KOKKOS_INLINE_FUNCTION
  CudaLDGFetch(CudaLDGFetch const rhs, size_t offset)
      : m_ptr(rhs.m_ptr + offset) {}
};

#endif

}  // namespace Impl
}  // namespace Kokkos

//----------------------------------------------------------------------------
//----------------------------------------------------------------------------

namespace Kokkos {
namespace Impl {

/** \brief  Replace Default ViewDataHandle with Cuda texture fetch
 * specialization if 'const' value type, CudaSpace and random access.
 */
template <class Traits>
class ViewDataHandle<
    Traits, std::enable_if_t<(
                // Is Cuda memory space
                (std::is_same<typename Traits::memory_space,
                              Kokkos::CudaSpace>::value ||
                 std::is_same<typename Traits::memory_space,
                              Kokkos::CudaUVMSpace>::value) &&
                // Is a trivial const value of 4, 8, or 16 bytes
                std::is_trivial<typename Traits::const_value_type>::value &&
                std::is_same<typename Traits::const_value_type,
                             typename Traits::value_type>::value &&
                (sizeof(typename Traits::const_value_type) == 4 ||
                 sizeof(typename Traits::const_value_type) == 8 ||
                 sizeof(typename Traits::const_value_type) == 16) &&
                // Random access trait
                (Traits::memory_traits::is_random_access != 0))>> {
 public:
  using track_type = Kokkos::Impl::SharedAllocationTracker;

  using value_type  = typename Traits::const_value_type;
  using return_type = typename Traits::const_value_type;  // NOT a reference

  using alias_type = std::conditional_t<
      (sizeof(value_type) == 4), int,
      std::conditional_t<
          (sizeof(value_type) == 8), ::int2,
          std::conditional_t<(sizeof(value_type) == 16), ::int4, void>>>;

#if defined(KOKKOS_ENABLE_CUDA_LDG_INTRINSIC)
  using handle_type = Kokkos::Impl::CudaLDGFetch<value_type, alias_type>;
#else
  using handle_type = Kokkos::Impl::CudaTextureFetch<value_type, alias_type>;
#endif

  KOKKOS_INLINE_FUNCTION
  static handle_type const& assign(handle_type const& arg_handle,
                                   track_type const& /* arg_tracker */) {
    return arg_handle;
  }

  KOKKOS_INLINE_FUNCTION
  static handle_type const assign(handle_type const& arg_handle,
                                  size_t offset) {
    return handle_type(arg_handle, offset);
  }

  KOKKOS_INLINE_FUNCTION
  static handle_type assign(value_type* arg_data_ptr,
                            track_type const& arg_tracker) {
    if (arg_data_ptr == nullptr) return handle_type();

#if !defined(KOKKOS_ENABLE_CUDA_LDG_INTRINSIC)
    KOKKOS_IF_ON_HOST((
        // Assignment of texture = non-texture requires creation of a texture
        // object which can only occur on the host.  In addition, 'get_record'
        // is only valid if called in a host execution space

        using memory_space = typename Traits::memory_space;
        using record =
            typename Impl::SharedAllocationRecord<memory_space, void>;

        record* const r = arg_tracker.template get_record<memory_space>();

        if (0 == r) {
          Kokkos::abort(
              "Cuda const random access View using Cuda texture memory "
              "requires "
              "Kokkos to allocate the View's memory");
        }

        return handle_type(arg_data_ptr, r);))
#else
    KOKKOS_IF_ON_HOST((
        // Assignment of texture = non-texture requires creation of a texture
        // object which can only occur on the host.  In addition, 'get_record'
        // is only valid if called in a host execution space

        using memory_space = typename Traits::memory_space;
        using record =
            typename Impl::SharedAllocationRecord<memory_space, void>;

        record* const r = arg_tracker.template get_record<memory_space>();

        return handle_type(arg_data_ptr, r);))
#endif

    KOKKOS_IF_ON_DEVICE(
        ((void)arg_tracker; Kokkos::Impl::cuda_abort(
             "Cannot create Cuda texture object from within a Cuda kernel");
         return handle_type();))
  }
};

}  // namespace Impl
}  // namespace Kokkos

//----------------------------------------------------------------------------
//----------------------------------------------------------------------------

#endif /* #if defined( KOKKOS_ENABLE_CUDA ) */
#endif /* #ifndef KOKKOS_CUDA_VIEW_HPP */<|MERGE_RESOLUTION|>--- conflicted
+++ resolved
@@ -137,14 +137,7 @@
 
   template <typename iType>
   KOKKOS_INLINE_FUNCTION ValueType operator[](const iType& i) const {
-<<<<<<< HEAD
-#if defined(__CUDA_ARCH__) && (350 <= __CUDA_ARCH__)
-    AliasType v = __ldg(reinterpret_cast<const AliasType*>(&m_ptr[i]));
-    return *(reinterpret_cast<ValueType*>(&v));
-#else
-=======
 #if defined(KOKKOS_ARCH_KEPLER30) || defined(KOKKOS_ARCH_KEPLER32)
->>>>>>> 554db7da
     return m_ptr[i];
 #else
     KOKKOS_IF_ON_DEVICE(
